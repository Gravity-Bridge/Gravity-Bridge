--- conflicted
+++ resolved
@@ -355,14 +355,9 @@
 func CmdSendToEth() *cobra.Command {
 	// nolint: exhaustruct
 	cmd := &cobra.Command{
-<<<<<<< HEAD
-		Use:   "send-to-eth [eth-dest] [amount] [bridge-fee] [evm chain prefix]",
-		Short: "Adds a new entry to the transaction pool to withdraw an amount from the Ethereum bridge contract. This will not execute until a batch is requested and then actually relayed. Your funds can be reclaimed using cancel-send-to-eth so long as they remain in the pool",
-=======
-		Use:   "send-to-eth [eth-dest] [amount] [bridge-fee] [chain-fee]",
+		Use:   "send-to-eth [eth-dest] [amount] [bridge-fee] [chain-fee] [evm chain prefix]",
 		Short: "Adds a new entry to the transaction pool to withdraw an amount from the Ethereum bridge contract. This will not execute until a batch is requested and then actually relayed. Chain fee must be at least min_chain_fee_basis_points in `query gravity params`. Your funds can be reclaimed using cancel-send-to-eth so long as they remain in the pool",
->>>>>>> 815b6129
-		Args:  cobra.ExactArgs(4),
+		Args:  cobra.ExactArgs(5),
 		RunE: func(cmd *cobra.Command, args []string) error {
 			cliCtx, err := client.GetClientTxContext(cmd)
 			if err != nil {
@@ -394,19 +389,12 @@
 
 			// Make the message
 			msg := types.MsgSendToEth{
-<<<<<<< HEAD
 				Sender:         cosmosAddr.String(),
 				EthDest:        ethAddr.GetAddress().Hex(),
 				Amount:         amount[0],
 				BridgeFee:      bridgeFee[0],
+				ChainFee:       chainFee[0],
 				EvmChainPrefix: args[3],
-=======
-				Sender:    cosmosAddr.String(),
-				EthDest:   ethAddr.GetAddress().Hex(),
-				Amount:    amount[0],
-				BridgeFee: bridgeFee[0],
-				ChainFee:  chainFee[0],
->>>>>>> 815b6129
 			}
 			if err := msg.ValidateBasic(); err != nil {
 				return err
