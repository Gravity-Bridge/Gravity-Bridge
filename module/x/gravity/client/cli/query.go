package cli

import (
	"strconv"

	"github.com/cosmos/cosmos-sdk/client"
	"github.com/cosmos/cosmos-sdk/client/flags"
	"github.com/spf13/cobra"

	sdkerrors "github.com/cosmos/cosmos-sdk/types/errors"

	"github.com/Gravity-Bridge/Gravity-Bridge/module/x/gravity/types"
)

const (
	FlagOrder     = "order"
	FlagClaimType = "claim-type"
	FlagNonce     = "nonce"
	FlagEthHeight = "eth-height"
	FlagUseV1Key  = "use-v1-key"
)

// GetQueryCmd bundles all the query subcmds together so they appear under `gravity query` or `gravity q`
func GetQueryCmd() *cobra.Command {
	// nolint: exhaustruct
	gravityQueryCmd := &cobra.Command{
		Use:                        types.ModuleName,
		Short:                      "Querying commands for the gravity module",
		DisableFlagParsing:         true,
		SuggestionsMinimumDistance: 2,
		RunE:                       client.ValidateCmd,
	}
	gravityQueryCmd.AddCommand([]*cobra.Command{
		CmdGetCurrentValset(),
		CmdGetValsetRequest(),
		CmdGetValsetConfirm(),
		CmdGetPendingValsetRequest(),
		CmdGetPendingOutgoingTxBatchRequest(),
		CmdGetPendingSendToEth(),
		GetCmdPendingIbcAutoForwards(),
		CmdGetAttestations(),
		CmdGetLastObservedEthBlock(),
		CmdGetLastObservedEthNonce(),
		GetCmdQueryParams(),
	}...)

	return gravityQueryCmd
}

// CmdGetCurrentValset fetches the current validator set
func CmdGetCurrentValset() *cobra.Command {
	// nolint: exhaustruct
	cmd := &cobra.Command{
		Use:   "current-valset [evm chain prefix]",
		Short: "Query current valset",
		Args:  cobra.NoArgs,
		RunE: func(cmd *cobra.Command, args []string) error {
			clientCtx, err := client.GetClientQueryContext(cmd)
			if err != nil {
				return err
			}
			queryClient := types.NewQueryClient(clientCtx)

			req := &types.QueryCurrentValsetRequest{EvmChainPrefix: args[0]}

			res, err := queryClient.CurrentValset(cmd.Context(), req)
			if err != nil {
				return err
			}

			return clientCtx.PrintProto(res)
		},
	}
	flags.AddQueryFlagsToCmd(cmd)
	return cmd
}

// CmdGetValsetRequest fetches a historical valset with the given valset nonce, for use in Ethereum relaying
func CmdGetValsetRequest() *cobra.Command {
	// nolint: exhaustruct
	cmd := &cobra.Command{
		Use:   "valset-request [nonce] [evm chain prefix]",
		Short: "Get requested valset with a particular nonce",
		Args:  cobra.ExactArgs(2),
		RunE: func(cmd *cobra.Command, args []string) error {
			clientCtx, err := client.GetClientQueryContext(cmd)
			if err != nil {
				return err
			}
			queryClient := types.NewQueryClient(clientCtx)

			nonce, err := strconv.ParseUint(args[0], 10, 64)
			if err != nil {
				return err
			}

			req := &types.QueryValsetRequestRequest{
				Nonce:          nonce,
				EvmChainPrefix: args[1],
			}

			res, err := queryClient.ValsetRequest(cmd.Context(), req)
			if err != nil {
				return err
			}

			return clientCtx.PrintProto(res)
		},
	}
	flags.AddQueryFlagsToCmd(cmd)
	return cmd
}

// CmdGetValsetConfirm fetches a confirm for the valset with the given nonce made by the given validator
func CmdGetValsetConfirm() *cobra.Command {
	// nolint: exhaustruct
	cmd := &cobra.Command{
		Use:   "valset-confirm [nonce] [bech32 validator address] [evm chain prefix]",
		Short: "Get valset confirmation with a particular nonce from a particular validator",
		Args:  cobra.ExactArgs(3),
		RunE: func(cmd *cobra.Command, args []string) error {
			clientCtx, err := client.GetClientQueryContext(cmd)
			if err != nil {
				return err
			}
			queryClient := types.NewQueryClient(clientCtx)

			nonce, err := strconv.ParseUint(args[0], 10, 64)
			if err != nil {
				return err
			}

			req := &types.QueryValsetConfirmRequest{
				Nonce:          nonce,
				Address:        args[1],
				EvmChainPrefix: args[2],
			}

			res, err := queryClient.ValsetConfirm(cmd.Context(), req)
			if err != nil {
				return err
			}

			return clientCtx.PrintProto(res)
		},
	}
	flags.AddQueryFlagsToCmd(cmd)
	return cmd
}

// CmdGetPendingValsetRequest fetches the valset to be confirmed next by the given validator, if any exists
func CmdGetPendingValsetRequest() *cobra.Command {
	// nolint: exhaustruct
	cmd := &cobra.Command{
		Use:   "pending-valset-request [bech32 orchestrator address] [evm chain prefix]",
		Short: "Get the latest valset request which has not been signed by a particular orchestrator",
		Args:  cobra.ExactArgs(2),
		RunE: func(cmd *cobra.Command, args []string) error {
			clientCtx, err := client.GetClientQueryContext(cmd)
			if err != nil {
				return err
			}
			queryClient := types.NewQueryClient(clientCtx)

			req := &types.QueryLastPendingValsetRequestByAddrRequest{
				Address:        args[0],
				EvmChainPrefix: args[1],
			}

			res, err := queryClient.LastPendingValsetRequestByAddr(cmd.Context(), req)
			if err != nil {
				return err
			}

			return clientCtx.PrintProto(res)
		},
	}
	flags.AddQueryFlagsToCmd(cmd)
	return cmd
}

<<<<<<< HEAD
func CmdGetPendingOutgoingTxBatchRequest() *cobra.Command {
=======
// CmdGetPendingOutgoingTXBatchRequest fetches the batch to be confirmed next by the given validator, if any exists
func CmdGetPendingOutgoingTXBatchRequest() *cobra.Command {
>>>>>>> 5189ce74
	// nolint: exhaustruct
	cmd := &cobra.Command{
		Use:   "pending-batch-request [bech32 orchestrator address] [evm chain prefix]",
		Short: "Get the latest outgoing TX batch request which has not been signed by a particular orchestrator",
		Args:  cobra.ExactArgs(2),
		RunE: func(cmd *cobra.Command, args []string) error {
			clientCtx, err := client.GetClientQueryContext(cmd)
			if err != nil {
				return err
			}
			queryClient := types.NewQueryClient(clientCtx)

			req := &types.QueryLastPendingBatchRequestByAddrRequest{
				Address:        args[0],
				EvmChainPrefix: args[1],
			}

			res, err := queryClient.LastPendingBatchRequestByAddr(cmd.Context(), req)
			if err != nil {
				return err
			}

			return clientCtx.PrintProto(res)
		},
	}
	flags.AddQueryFlagsToCmd(cmd)
	return cmd
}

// CmdGetPendingSendToEth fetches all pending Sends to Ethereum made by the given address
func CmdGetPendingSendToEth() *cobra.Command {
	// nolint: exhaustruct
	cmd := &cobra.Command{
		Use:   "pending-send-to-eth [address] [evm chain prefix]",
		Short: "Query transactions waiting to go to Ethereum",
		Args:  cobra.ExactArgs(2),
		RunE: func(cmd *cobra.Command, args []string) error {
			clientCtx, err := client.GetClientQueryContext(cmd)
			if err != nil {
				return err
			}
			queryClient := types.NewQueryClient(clientCtx)

			req := &types.QueryPendingSendToEth{
				SenderAddress:  args[0],
				EvmChainPrefix: args[1],
			}

			res, err := queryClient.GetPendingSendToEth(cmd.Context(), req)
			if err != nil {
				return err
			}

			return clientCtx.PrintProto(res)
		},
	}
	flags.AddQueryFlagsToCmd(cmd)
	return cmd
}

// GetCmdPendingIbcAutoForwards fetches the next IBC auto forwards to be executed, up to an optional limit
func GetCmdPendingIbcAutoForwards() *cobra.Command {
	// nolint: exhaustruct
	cmd := &cobra.Command{
		Use:   "pending-ibc-auto-forwards [optional limit]",
		Short: "Query SendToCosmos transactions waiting to be forwarded over IBC",
		Args:  cobra.MaximumNArgs(1),
		RunE: func(cmd *cobra.Command, args []string) error {
			clientCtx, err := client.GetClientQueryContext(cmd)
			if err != nil {
				return err
			}
			queryClient := types.NewQueryClient(clientCtx)

			var limit uint64 = 0
			if args[0] != "" {
				var err error
				limit, err = strconv.ParseUint(args[0], 10, 0)
				if err != nil {
					return sdkerrors.Wrapf(err, "Unable to parse limit from %v", args[0])
				}
			}

			req := &types.QueryPendingIbcAutoForwards{Limit: limit}
			res, err := queryClient.GetPendingIbcAutoForwards(cmd.Context(), req)
			if err != nil {
				return err
			}

			return clientCtx.PrintProto(res)
		},
	}
	flags.AddQueryFlagsToCmd(cmd)
	return cmd
}

// CmdGetAttestations fetches the most recently created Attestations in the store (only the most recent 1000 are available)
// up to an optional limit
func CmdGetAttestations() *cobra.Command {
	short := "Query gravity current and historical attestations (only the most recent 1000 are stored)"
	long := short + "\n\n" + "Optionally provide a limit to reduce the number of attestations returned" + "\n" +
		"Note that when querying with --height less than 1282013 '--use-v1-key' must be provided to locate the attestations"

	cmd := &cobra.Command{
		Use:   "attestations [evm chain prefix] [optional limit]",
		Args:  cobra.RangeArgs(1, 2),
		Short: short,
		Long:  long,
		RunE: func(cmd *cobra.Command, args []string) error {
			clientCtx, err := client.GetClientQueryContext(cmd)
			if err != nil {
				return err
			}
			queryClient := types.NewQueryClient(clientCtx)

			var limit uint64
			// Limit is 0 or whatever the user put in
			if len(args) == 1 || args[1] == "" {
				limit = 0
			} else {
				limit, err = strconv.ParseUint(args[1], 10, 64)
				if err != nil {
					return err
				}
			}
			orderBy, err := cmd.Flags().GetString(FlagOrder)
			if err != nil {
				return err
			}
			claimType, err := cmd.Flags().GetString(FlagClaimType)
			if err != nil {
				return err
			}
			nonce, err := cmd.Flags().GetUint64(FlagNonce)
			if err != nil {
				return err
			}
			height, err := cmd.Flags().GetUint64(FlagEthHeight)
			if err != nil {
				return err
			}
			useV1Key, err := cmd.Flags().GetBool(FlagUseV1Key)
			if err != nil {
				return err
			}

			req := &types.QueryAttestationsRequest{
				Limit:          limit,
				OrderBy:        orderBy,
				ClaimType:      claimType,
				Nonce:          nonce,
				Height:         height,
				UseV1Key:       useV1Key,
				EvmChainPrefix: args[0],
			}
			res, err := queryClient.GetAttestations(cmd.Context(), req)
			if err != nil {
				return err
			}

			return clientCtx.PrintProto(res)
		},
	}

	// Global flags
	flags.AddQueryFlagsToCmd(cmd)
	// Local flags
	cmd.Flags().String(FlagOrder, "asc", "order attestations by eth block height: set to 'desc' for reverse ordering")
	cmd.Flags().String(FlagClaimType, "", "which types of claims to filter, empty for all or one of: CLAIM_TYPE_SEND_TO_COSMOS, CLAIM_TYPE_BATCH_SEND_TO_ETH, CLAIM_TYPE_ERC20_DEPLOYED, CLAIM_TYPE_LOGIC_CALL_EXECUTED, CLAIM_TYPE_VALSET_UPDATED")
	cmd.Flags().Uint64(FlagNonce, 0, "the exact nonce to find, 0 for any")
	cmd.Flags().Uint64(FlagEthHeight, 0, "the exact ethereum block height an event happened at, 0 for any")
	cmd.Flags().Bool(FlagUseV1Key, false, "if querying with --height less than 1282013 this flag must be provided to locate the attestations")

	return cmd
}

// CmdGetLastObservedEthBlock fetches the Ethereum block height for the most recent "observed" Attestation, indicating
// the state of Cosmos consensus on the submitted Ethereum events
// nolint: dupl
func CmdGetLastObservedEthBlock() *cobra.Command {
	short := "Query the last observed Ethereum block height"
	long := short + "\n\n" +
		"This value is expected to lag the actual Ethereum block height significantly due to 1. Ethereum Finality and 2. Consensus mirroring the state on Ethereum" + "\n" +
		"Note that when querying with --height less than 1282013 '--use-v1-key' must be provided to locate the value"

	// nolint: exhaustruct
	cmd := &cobra.Command{
		Use:   "last-observed-eth-block [evm chain prefix]",
		Short: short,
		Long:  long,
		Args:  cobra.ExactArgs(1),
		RunE: func(cmd *cobra.Command, args []string) error {
			clientCtx, err := client.GetClientQueryContext(cmd)
			if err != nil {
				return err
			}
			queryClient := types.NewQueryClient(clientCtx)

			useV1Key, err := cmd.Flags().GetBool(FlagUseV1Key)
			if err != nil {
				return err
			}

			req := &types.QueryLastObservedEthBlockRequest{
				UseV1Key:       useV1Key,
				EvmChainPrefix: args[0],
			}
			res, err := queryClient.GetLastObservedEthBlock(cmd.Context(), req)
			if err != nil {
				return err
			}

			return clientCtx.PrintProto(res)
		},
	}
	flags.AddQueryFlagsToCmd(cmd)
	cmd.Flags().Bool(FlagUseV1Key, false, "if querying with --height less than 1282013 this flag must be provided to locate the Last Observed Ethereum Height")
	return cmd
}

// CmdGetLastObservedEthNonce fetches the Ethereum event nonce for the most recent "observed" Attestation, indicating
// // the state of Cosmos consensus on the submitted Ethereum events
// nolint: dupl
func CmdGetLastObservedEthNonce() *cobra.Command {
	short := "Query the last observed Ethereum event nonce"
	long := short + "\n\n" +
		"This this is likely to lag the last executed event a little due to 1. Ethereum Finality and 2. Consensus mirroring the Ethereum state" + "\n" +
		"Note that when querying with --height less than 1282013 '--use-v1-key' must be provided to locate the value"

	// nolint: exhaustruct
	cmd := &cobra.Command{
		Use:   "last-observed-eth-nonce [evm chain prefix]",
		Short: short,
		Long:  long,
		Args:  cobra.ExactArgs(1),
		RunE: func(cmd *cobra.Command, args []string) error {
			clientCtx, err := client.GetClientQueryContext(cmd)
			if err != nil {
				return err
			}
			queryClient := types.NewQueryClient(clientCtx)

			useV1Key, err := cmd.Flags().GetBool(FlagUseV1Key)
			if err != nil {
				return err
			}

			req := &types.QueryLastObservedEthNonceRequest{
				UseV1Key:       useV1Key,
				EvmChainPrefix: args[0],
			}
			res, err := queryClient.GetLastObservedEthNonce(cmd.Context(), req)
			if err != nil {
				return err
			}

			return clientCtx.PrintProto(res)
		},
	}
	flags.AddQueryFlagsToCmd(cmd)
	cmd.Flags().Bool(FlagUseV1Key, false, "if querying with --height less than 1282013 this must be set to true to locate the Last Observed Ethereum Event Nonce")
	return cmd
}

// GetCmdQueryParams fetches the current Gravity module params
func GetCmdQueryParams() *cobra.Command {
	cmd := &cobra.Command{
		Use:   "params",
		Args:  cobra.NoArgs,
		Short: "Query gravity params",
		RunE: func(cmd *cobra.Command, _ []string) error {
			clientCtx, err := client.GetClientQueryContext(cmd)
			if err != nil {
				return err
			}
			queryClient := types.NewQueryClient(clientCtx)

			res, err := queryClient.Params(cmd.Context(), &types.QueryParamsRequest{})
			if err != nil {
				return err
			}

			return clientCtx.PrintProto(&res.Params)
		},
	}

	flags.AddQueryFlagsToCmd(cmd)
	return cmd
}<|MERGE_RESOLUTION|>--- conflicted
+++ resolved
@@ -35,7 +35,7 @@
 		CmdGetValsetRequest(),
 		CmdGetValsetConfirm(),
 		CmdGetPendingValsetRequest(),
-		CmdGetPendingOutgoingTxBatchRequest(),
+		CmdGetPendingOutgoingTXBatchRequest(),
 		CmdGetPendingSendToEth(),
 		GetCmdPendingIbcAutoForwards(),
 		CmdGetAttestations(),
@@ -179,12 +179,8 @@
 	return cmd
 }
 
-<<<<<<< HEAD
-func CmdGetPendingOutgoingTxBatchRequest() *cobra.Command {
-=======
 // CmdGetPendingOutgoingTXBatchRequest fetches the batch to be confirmed next by the given validator, if any exists
 func CmdGetPendingOutgoingTXBatchRequest() *cobra.Command {
->>>>>>> 5189ce74
 	// nolint: exhaustruct
 	cmd := &cobra.Command{
 		Use:   "pending-batch-request [bech32 orchestrator address] [evm chain prefix]",
