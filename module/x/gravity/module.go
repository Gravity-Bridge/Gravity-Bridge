package gravity

import (
	"context"
	"encoding/json"
	"fmt"
	"math/rand"

	"github.com/gorilla/mux"
	"github.com/grpc-ecosystem/grpc-gateway/runtime"
	"github.com/spf13/cobra"

	"github.com/cosmos/cosmos-sdk/client"
	"github.com/cosmos/cosmos-sdk/codec"
	codectypes "github.com/cosmos/cosmos-sdk/codec/types"
	sdk "github.com/cosmos/cosmos-sdk/types"
	"github.com/cosmos/cosmos-sdk/types/module"
	simtypes "github.com/cosmos/cosmos-sdk/types/simulation"
	bankkeeper "github.com/cosmos/cosmos-sdk/x/bank/keeper"
	abci "github.com/tendermint/tendermint/abci/types"

	"github.com/Gravity-Bridge/Gravity-Bridge/module/x/gravity/client/cli"
	"github.com/Gravity-Bridge/Gravity-Bridge/module/x/gravity/client/rest"
	"github.com/Gravity-Bridge/Gravity-Bridge/module/x/gravity/keeper"
	"github.com/Gravity-Bridge/Gravity-Bridge/module/x/gravity/types"
)

// type check to ensure the interface is properly implemented
var (
	_ module.AppModule = AppModule{
		AppModuleBasic: AppModuleBasic{},
		keeper: keeper.Keeper{
			StakingKeeper:      nil,
			SlashingKeeper:     nil,
			AttestationHandler: nil,
		},
		bankKeeper: nil,
	}
	_ module.AppModuleBasic = AppModuleBasic{}
)

// AppModuleBasic object for module implementation
type AppModuleBasic struct{}

// Name implements app module basic
func (AppModuleBasic) Name() string {
	return types.ModuleName
}

// RegisterLegacyAminoCodec implements app module basic
func (AppModuleBasic) RegisterLegacyAminoCodec(cdc *codec.LegacyAmino) {
	types.RegisterCodec(cdc)
}

// DefaultGenesis implements app module basic
func (AppModuleBasic) DefaultGenesis(cdc codec.JSONCodec) json.RawMessage {
	return cdc.MustMarshalJSON(types.DefaultGenesisState())
}

// ValidateGenesis implements app module basic
func (AppModuleBasic) ValidateGenesis(cdc codec.JSONCodec, _ client.TxEncodingConfig, bz json.RawMessage) error {
	var data types.GenesisState
	if err := cdc.UnmarshalJSON(bz, &data); err != nil {
		return fmt.Errorf("failed to unmarshal %s genesis state: %w", types.ModuleName, err)
	}

	return data.ValidateBasic()
}

// RegisterRESTRoutes implements app module basic
func (AppModuleBasic) RegisterRESTRoutes(ctx client.Context, rtr *mux.Router) {
	rest.RegisterRoutes(ctx, rtr, types.StoreKey)
}

// GetQueryCmd implements app module basic
func (AppModuleBasic) GetQueryCmd() *cobra.Command {
	return cli.GetQueryCmd()
}

// GetTxCmd implements app module basic
func (AppModuleBasic) GetTxCmd() *cobra.Command {
	return cli.GetTxCmd(types.StoreKey)
}

// RegisterGRPCGatewayRoutes registers the gRPC Gateway routes for the distribution module.
// also implements app module basic
func (AppModuleBasic) RegisterGRPCGatewayRoutes(clientCtx client.Context, mux *runtime.ServeMux) {
	err := types.RegisterQueryHandlerClient(context.Background(), mux, types.NewQueryClient(clientCtx))
	if err != nil {
		panic("Failed to register query handler")
	}
}

// RegisterInterfaces implements app module basic
func (b AppModuleBasic) RegisterInterfaces(registry codectypes.InterfaceRegistry) {
	types.RegisterInterfaces(registry)
}

// ___________________________________________________________________________

// AppModule object for module implementation
type AppModule struct {
	AppModuleBasic
	keeper     keeper.Keeper
	bankKeeper bankkeeper.Keeper
}

func (am AppModule) ConsensusVersion() uint64 {
	return 4
}

// NewAppModule creates a new AppModule Object
func NewAppModule(k keeper.Keeper, bankKeeper bankkeeper.Keeper) AppModule {
	return AppModule{
		AppModuleBasic: AppModuleBasic{},
		keeper:         k,
		bankKeeper:     bankKeeper,
	}
}

// Name implements app module
func (AppModule) Name() string {
	return types.ModuleName
}

// RegisterInvariants implements app module
func (am AppModule) RegisterInvariants(ir sdk.InvariantRegistry) {
	ir.RegisterRoute(types.ModuleName, "module-balance", keeper.ModuleBalanceInvariant(am.keeper))
}

// Route implements app module
func (am AppModule) Route() sdk.Route {
	return sdk.NewRoute(types.RouterKey, NewHandler(am.keeper))
}

// QuerierRoute implements app module
func (am AppModule) QuerierRoute() string {
	return types.QuerierRoute
}

// LegacyQuerierHandler returns the distribution module sdk.Querier.
func (am AppModule) LegacyQuerierHandler(legacyQuerierCdc *codec.LegacyAmino) sdk.Querier {
	return keeper.NewQuerier(am.keeper)
}

// RegisterServices registers module services.
func (am AppModule) RegisterServices(cfg module.Configurator) {
	types.RegisterMsgServer(cfg.MsgServer(), keeper.NewMsgServerImpl(am.keeper))
	types.RegisterQueryServer(cfg.QueryServer(), am.keeper)

	m := keeper.NewMigrator(am.keeper)
<<<<<<< HEAD
	// if err := cfg.RegisterMigration(types.ModuleName, 1, m.Migrate1to2); err != nil {
	// 	panic(fmt.Sprintf("failed to migrate x/gravity from version 1 to 2: %v", err))
	// }
	if err := cfg.RegisterMigration(types.ModuleName, 2, m.Migrate2to3); err != nil {
		panic(fmt.Sprintf("failed to migrate x/gravity from version 2 to 3: %v", err))
=======
	if err := cfg.RegisterMigration(types.ModuleName, 3, m.Migrate3to4); err != nil {
		panic(fmt.Sprintf("failed to migrate x/gravity from version 3 to 4: %v", err))
>>>>>>> 02ddac90
	}
}

// InitGenesis initializes the genesis state for this module and implements app module.
func (am AppModule) InitGenesis(ctx sdk.Context, cdc codec.JSONCodec, data json.RawMessage) []abci.ValidatorUpdate {
	var genesisState types.GenesisState
	cdc.MustUnmarshalJSON(data, &genesisState)
	keeper.InitGenesis(ctx, am.keeper, genesisState)
	return []abci.ValidatorUpdate{}
}

// ExportGenesis exports the current genesis state to a json.RawMessage
func (am AppModule) ExportGenesis(ctx sdk.Context, cdc codec.JSONCodec) json.RawMessage {
	gs := keeper.ExportGenesis(ctx, am.keeper)
	return cdc.MustMarshalJSON(&gs)
}

// BeginBlock implements app module
func (am AppModule) BeginBlock(ctx sdk.Context, _ abci.RequestBeginBlock) {}

// EndBlock implements app module
func (am AppModule) EndBlock(ctx sdk.Context, _ abci.RequestEndBlock) []abci.ValidatorUpdate {
	EndBlocker(ctx, am.keeper)
	return []abci.ValidatorUpdate{}
}

// ___________________________________________________________________________

// AppModuleSimulation functions

// GenerateGenesisState creates a randomized GenState of the distribution module.
func (AppModule) GenerateGenesisState(simState *module.SimulationState) {
	// TODO: implement gravity simulation stuffs
	// simulation.RandomizedGenState(simState)
}

// ProposalContents returns all the distribution content functions used to
// simulate governance proposals.
func (am AppModule) ProposalContents(simState module.SimulationState) []simtypes.WeightedProposalContent {
	// TODO: implement gravity simulation stuffs
	return nil
}

// RandomizedParams creates randomized distribution param changes for the simulator.
func (AppModule) RandomizedParams(r *rand.Rand) []simtypes.ParamChange {
	// TODO: implement gravity simulation stuffs
	return nil
}

// RegisterStoreDecoder registers a decoder for distribution module's types
func (am AppModule) RegisterStoreDecoder(sdr sdk.StoreDecoderRegistry) {
	// TODO: implement gravity simulation stuffs
	// sdr[types.StoreKey] = simulation.NewDecodeStore(am.cdc)
}

// WeightedOperations returns the all the gov module operations with their respective weights.
func (am AppModule) WeightedOperations(simState module.SimulationState) []simtypes.WeightedOperation {
	// TODO: implement gravity simulation stuffs
	// return simulation.WeightedOperations(
	// simState.AppParams, simState.Cdc, am.accountKeeper, am.bankKeeper, am.keeper, am.stakingKeeper,
	// )
	return nil
}<|MERGE_RESOLUTION|>--- conflicted
+++ resolved
@@ -149,16 +149,18 @@
 	types.RegisterQueryServer(cfg.QueryServer(), am.keeper)
 
 	m := keeper.NewMigrator(am.keeper)
-<<<<<<< HEAD
+
 	// if err := cfg.RegisterMigration(types.ModuleName, 1, m.Migrate1to2); err != nil {
 	// 	panic(fmt.Sprintf("failed to migrate x/gravity from version 1 to 2: %v", err))
 	// }
+
 	if err := cfg.RegisterMigration(types.ModuleName, 2, m.Migrate2to3); err != nil {
 		panic(fmt.Sprintf("failed to migrate x/gravity from version 2 to 3: %v", err))
-=======
+	}
+
+	// upgrade to v4 with min chain fee in params
 	if err := cfg.RegisterMigration(types.ModuleName, 3, m.Migrate3to4); err != nil {
 		panic(fmt.Sprintf("failed to migrate x/gravity from version 3 to 4: %v", err))
->>>>>>> 02ddac90
 	}
 }
 
