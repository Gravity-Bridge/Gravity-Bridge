package keeper

import (
	"fmt"
	"math/big"
	"strconv"
	"strings"

	sdk "github.com/cosmos/cosmos-sdk/types"
	sdkerrors "github.com/cosmos/cosmos-sdk/types/errors"
	distrkeeper "github.com/cosmos/cosmos-sdk/x/distribution/keeper"

	"github.com/Gravity-Bridge/Gravity-Bridge/module/x/gravity/types"
)

// Check that distKeeper implements the expected type
var _ types.DistributionKeeper = (*distrkeeper.Keeper)(nil)

// AttestationHandler processes `observed` Attestations
type AttestationHandler struct {
	// NOTE: If you add anything to this struct, add a nil check to ValidateMembers below!
	keeper *Keeper
}

// Check for nil members
func (a AttestationHandler) ValidateMembers() {
	if a.keeper == nil {
		panic("Nil keeper!")
	}
}

// Handle is the entry point for Attestation processing, only attestations with sufficient validator submissions
// should be processed through this function, solidifying their effect in chain state
func (a AttestationHandler) Handle(ctx sdk.Context, att types.Attestation, claim types.EthereumClaim) error {
	switch claim := claim.(type) {

	case *types.MsgSendToCosmosClaim:
		return a.handleSendToCosmos(ctx, *claim)

	case *types.MsgBatchSendToEthClaim:
		return a.handleBatchSendToEth(ctx, *claim)

	case *types.MsgERC20DeployedClaim:

		return a.handleErc20Deployed(ctx, *claim)

	case *types.MsgValsetUpdatedClaim:
		return a.handleValsetUpdated(ctx, *claim)

	default:
		panic(fmt.Sprintf("Invalid event type for attestations %s", claim.GetType()))
	}
}

// Upon acceptance of sufficient validator SendToCosmos claims: transfer tokens to the appropriate cosmos account
// The cosmos receiver can be a native account (e.g. gravity1abc...) or a foreign account (e.g. cosmos1abc...)
// In the event of a native receiver, bank module handles the transfer, otherwise an IBC transfer is initiated
// Note: Previously SendToCosmos was referred to as a bridge "Deposit", as tokens are deposited into the gravity contract
func (a AttestationHandler) handleSendToCosmos(ctx sdk.Context, claim types.MsgSendToCosmosClaim) error {
	invalidAddress := false
	// Validate the receiver as a valid bech32 address
	receiverAddress, addressErr := types.IBCAddressFromBech32(claim.CosmosReceiver)

	if addressErr != nil {
		invalidAddress = true
		hash, _ := claim.ClaimHash()
		a.keeper.logger(ctx).Error("Invalid SendToCosmos receiver",
			"address", receiverAddress,
			"cause", addressErr.Error(),
			"claim type", claim.GetType(),
			"id", types.GetAttestationKey(EthChainPrefix, claim.GetEventNonce(), hash),
			"nonce", fmt.Sprint(claim.GetEventNonce()),
		)
	}
	tokenAddress, errTokenAddress := types.NewEthAddress(claim.TokenContract)
	evmChainSender, errEvmChainSender := types.NewEthAddress(claim.EthereumSender)
	// nil address is not possible unless the validators get together and submit
	// a bogus event, this would create lost tokens stuck in the bridge
	// and not accessible to anyone
	if errTokenAddress != nil {
		hash, _ := claim.ClaimHash()
		a.keeper.logger(ctx).Error("Invalid token contract",
			"cause", errTokenAddress.Error(),
			"claim type", claim.GetType(),
			"id", types.GetAttestationKey(EthChainPrefix, claim.GetEventNonce(), hash),
			"nonce", fmt.Sprint(claim.GetEventNonce()),
		)
		return sdkerrors.Wrap(errTokenAddress, "invalid token contract on claim")
	}
	// likewise nil sender would have to be caused by a bogus event
	if errEvmChainSender != nil {
		hash, _ := claim.ClaimHash()
		a.keeper.logger(ctx).Error("Invalid evm chain sender",
			"cause", errEvmChainSender.Error(),
			"claim type", claim.GetType(),
			"id", types.GetAttestationKey(EthChainPrefix, claim.GetEventNonce(), hash),
			"nonce", fmt.Sprint(claim.GetEventNonce()),
		)
		return sdkerrors.Wrap(errTokenAddress, "invalid evn chain sender on claim")
	}

	// Block blacklisted asset transfers
	// (these funds are unrecoverable for the blacklisted sender, they will instead be sent to community pool)
	if a.keeper.IsOnBlacklist(ctx, *evmChainSender) {
		hash, _ := claim.ClaimHash()
		a.keeper.logger(ctx).Error("Invalid SendToCosmos: receiver is blacklisted",
			"address", receiverAddress,
			"claim type", claim.GetType(),
			"id", types.GetAttestationKey(EthChainPrefix, claim.GetEventNonce(), hash),
			"nonce", fmt.Sprint(claim.GetEventNonce()),
		)
		invalidAddress = true
	}

	// Check if coin is Cosmos-originated asset and get denom
	isCosmosOriginated, denom := a.keeper.ERC20ToDenomLookup(ctx, EthChainPrefix, *tokenAddress)
	coin := sdk.NewCoin(denom, claim.Amount)
	coins := sdk.Coins{coin}

	moduleAddr := a.keeper.accountKeeper.GetModuleAddress(types.ModuleName)
	if !isCosmosOriginated { // We need to mint evm-originated coins (aka vouchers)
		if err := a.mintEthereumOriginatedVouchers(ctx, moduleAddr, claim, coin); err != nil {
			// TODO: Evaluate closely, if we can't mint an evm voucher, what should we do?
			return err
		}
	}

	if !invalidAddress { // address appears valid, attempt to send minted/locked coins to receiver
		preSendBalance := a.keeper.bankKeeper.GetBalance(ctx, moduleAddr, denom)
		// Failure to send will result in funds transfer to community pool
		ibcForwardQueued, err := a.sendCoinToCosmosAccount(ctx, claim, receiverAddress, coin)

		// Perform module balance assertions
		if err != nil || ibcForwardQueued { // ibc forward enqueue and errors should not send tokens to anyone
			a.assertNothingSent(ctx, moduleAddr, preSendBalance, denom)
		} else { // No error, local send -> assert send had right amount
			a.assertSentAmount(ctx, moduleAddr, preSendBalance, denom, claim.Amount)
		}

		if err != nil { // trigger send to community pool
			invalidAddress = true
		}
	}

	// for whatever reason above, blacklisted, invalid string, etc this deposit is not valid
	// we can't send the tokens back on the evm chain side, and if we don't put them somewhere on
	// the cosmos side they will be lost an inaccessible even though they are locked in the bridge.
	// so we deposit the tokens into the community pool for later use via governance vote
	if invalidAddress {
		if err := a.keeper.SendToCommunityPool(ctx, coins); err != nil {
			hash, _ := claim.ClaimHash()
			a.keeper.logger(ctx).Error("Failed community pool send",
				"cause", err.Error(),
				"claim type", claim.GetType(),
				"id", types.GetAttestationKey(EthChainPrefix, claim.GetEventNonce(), hash),
				"nonce", fmt.Sprint(claim.GetEventNonce()),
			)
			return sdkerrors.Wrap(err, "failed to send to Community pool")
		}

		if err := ctx.EventManager().EmitTypedEvent(
			&types.EventInvalidSendToCosmosReceiver{
				Amount: claim.Amount.String(),
				Nonce:  strconv.Itoa(int(claim.GetEventNonce())),
				Token:  tokenAddress.GetAddress().Hex(),
				Sender: claim.EthereumSender,
			},
		); err != nil {
			return err
		}

	} else {
		if err := ctx.EventManager().EmitTypedEvent(
			&types.EventSendToCosmos{
				Amount: claim.Amount.String(),
				Nonce:  strconv.Itoa(int(claim.GetEventNonce())),
				Token:  tokenAddress.GetAddress().Hex(),
			},
		); err != nil {
			return err
		}
	}

	return nil
}

// Upon acceptance of sufficient validator BatchSendToEth claims: burn evm originated vouchers, invalidate pending
// batches with lower claim.BatchNonce, and clean up state
// Note: Previously SendToEth was referred to as a bridge "Withdrawal", as tokens are withdrawn from the gravity contract
func (a AttestationHandler) handleBatchSendToEth(ctx sdk.Context, claim types.MsgBatchSendToEthClaim) error {
	contract, err := types.NewEthAddress(claim.TokenContract)
	if err != nil {
		return sdkerrors.Wrap(err, "invalid token contract on batch")
	}
<<<<<<< HEAD
	a.keeper.OutgoingTxBatchExecuted(ctx, *contract, claim)
=======
	a.keeper.OutgoingTxBatchExecuted(ctx, EthChainPrefix, *contract, claim.BatchNonce)
>>>>>>> 189b0cf4

	err = ctx.EventManager().EmitTypedEvent(
		&types.EventBatchSendToEthClaim{
			Nonce: strconv.Itoa(int(claim.BatchNonce)),
		},
	)

	return err
}

// Upon acceptance of sufficient ERC20 Deployed claims, register claim.TokenContract as the canonical evm
// representation of the metadata governance previously voted for
func (a AttestationHandler) handleErc20Deployed(ctx sdk.Context, claim types.MsgERC20DeployedClaim) error {
	tokenAddress, err := types.NewEthAddress(claim.TokenContract)
	if err != nil {
		return sdkerrors.Wrap(err, "invalid token contract on claim")
	}
	// Disallow re-registration when a token already has a canonical representation
	existingERC20, exists := a.keeper.GetCosmosOriginatedERC20(ctx, EthChainPrefix, claim.CosmosDenom)
	if exists {
		return sdkerrors.Wrap(
			types.ErrInvalid,
			fmt.Sprintf("ERC20 %s already exists for denom %s", existingERC20.GetAddress().Hex(), claim.CosmosDenom))
	}

	// Check if denom metadata has been accepted by governance
	metadata, ok := a.keeper.bankKeeper.GetDenomMetaData(ctx, claim.CosmosDenom)
	if !ok || metadata.Base == "" {
		return sdkerrors.Wrap(types.ErrUnknown, fmt.Sprintf("denom not found %s", claim.CosmosDenom))
	}

	// Check if attributes of ERC20 match Cosmos denom
	if claim.Name != metadata.Name {
		return sdkerrors.Wrap(
			types.ErrInvalid,
			fmt.Sprintf("ERC20 name %s does not match denom name %s", claim.Name, metadata.Description))
	}

	if claim.Symbol != metadata.Symbol {
		return sdkerrors.Wrap(
			types.ErrInvalid,
			fmt.Sprintf("ERC20 symbol %s does not match denom symbol %s", claim.Symbol, metadata.Display))
	}

	// ERC20 tokens use a very simple mechanism to tell you where to display the decimal point.
	// The "decimals" field simply tells you how many decimal places there will be.
	// Cosmos denoms have a system that is much more full featured, with enterprise-ready token denominations.
	// There is a DenomUnits array that tells you what the name of each denomination of the
	// token is.
	// To correlate this with an ERC20 "decimals" field, we have to search through the DenomUnits array
	// to find the DenomUnit which matches up to the main token "display" value. Then we take the
	// "exponent" from this DenomUnit.
	// If the correct DenomUnit is not found, it will default to 0. This will result in there being no decimal places
	// in the token's ERC20 on evm chain. So, for example, if this happened with Atom, 1 Atom would appear on evm chain
	// as 1 million Atoms, having 6 extra places before the decimal point.
	// This will only happen with a Denom Metadata which is for all intents and purposes invalid, but I am not sure
	// this is checked for at any other point.
	decimals := uint32(0)
	for _, denomUnit := range metadata.DenomUnits {
		if denomUnit.Denom == metadata.Display {
			decimals = denomUnit.Exponent
			break
		}
	}

	if decimals != uint32(claim.Decimals) {
		return sdkerrors.Wrap(
			types.ErrInvalid,
			fmt.Sprintf("ERC20 decimals %d does not match denom decimals %d", claim.Decimals, decimals))
	}

	// Add to denom-erc20 mapping
	a.keeper.setCosmosOriginatedDenomToERC20(ctx, EthChainPrefix, claim.CosmosDenom, *tokenAddress)

	err = ctx.EventManager().EmitTypedEvent(
		&types.EventERC20DeployedClaim{
			Token: tokenAddress.GetAddress().Hex(),
			Nonce: strconv.Itoa(int(claim.GetEventNonce())),
		},
	)
	return err
}

// Upon acceptance of sufficient ValsetUpdated claims: update LastObservedValset, mint cosmos-originated relayer rewards
// so that the reward holder can send them to cosmos
func (a AttestationHandler) handleValsetUpdated(ctx sdk.Context, claim types.MsgValsetUpdatedClaim) error {
	rewardAddress, err := types.NewEthAddress(claim.RewardToken)
	if err != nil {
		return sdkerrors.Wrap(err, "invalid reward token on claim")
	}

	claimSet := types.Valset{
		Nonce:        claim.ValsetNonce,
		Members:      claim.Members,
		Height:       0, // Fill out later when used
		RewardAmount: claim.RewardAmount,
		RewardToken:  claim.RewardToken,
	}
	// check the contents of the validator set against the store, if they differ we know that the bridge has been
	// highjacked
	if claim.ValsetNonce != 0 { // Handle regular valsets
		trustedValset := a.keeper.GetValset(ctx, EthChainPrefix, claim.ValsetNonce)
		if trustedValset == nil {
			ctx.Logger().Error("Received attestation for a valset which does not exist in store", "nonce", claim.ValsetNonce, "claim", claim)
			return sdkerrors.Wrapf(types.ErrInvalidValset, "attested valset (%v) does not exist in store", claim.ValsetNonce)
		}
		observedValset := claimSet
		observedValset.Height = trustedValset.Height // overwrite the height, since it's not part of the claim

		if _, err := trustedValset.Equal(observedValset); err != nil {
			panic(fmt.Sprintf("Potential bridge highjacking: observed valset (%+v) does not match stored valset (%+v)! %s", observedValset, trustedValset, err.Error()))
		}

		a.keeper.SetLastObservedValset(ctx, EthChainPrefix, observedValset)
	} else { // The 0th valset is not stored on chain init, but we need to set it as the last one
		// Do not update Height, it's the first valset
		a.keeper.SetLastObservedValset(ctx, EthChainPrefix, claimSet)
	}

	// if the reward is greater than zero and the reward token
	// is valid then some reward was issued by this validator set
	// and we need to either add to the total tokens for a Cosmos native
	// token, or burn non cosmos native tokens
	if claim.RewardAmount.GT(sdk.ZeroInt()) && claim.RewardToken != types.ZeroAddressString {
		// Check if coin is Cosmos-originated asset and get denom
		isCosmosOriginated, denom := a.keeper.ERC20ToDenomLookup(ctx, EthChainPrefix, *rewardAddress)
		if isCosmosOriginated {
			// If it is cosmos originated, mint some coins to account
			// for coins that now exist on evm chain and may eventually come
			// back to Cosmos.
			//
			// Note the flow is
			// user relays valset and gets reward -> event relayed to cosmos mints tokens to module
			// -> user sends tokens to cosmos and gets the minted tokens from the module
			//
			// it is not possible for this to be a race condition thanks to the event nonces
			// no matter how long it takes to relay the valset updated event the deposit event
			// for the user will always come after.
			//
			// Note we are minting based on the claim! This is important as the reward value
			// could change between when this event occurred and the present
			coins := sdk.Coins{sdk.NewCoin(denom, claim.RewardAmount)}
			if err := a.keeper.bankKeeper.MintCoins(ctx, types.ModuleName, coins); err != nil {
				if err := ctx.EventManager().EmitTypedEvent(
					&types.EventValsetUpdatedClaim{
						Nonce: strconv.Itoa(int(claim.GetEventNonce())),
					},
				); err != nil {
					return err
				}
				return sdkerrors.Wrapf(err, "unable to mint cosmos originated coins %v", coins)
			}
		} else {
			// If it is not cosmos originated, burn the coins (aka Vouchers)
			// so that we don't think we have more in the bridge than we actually do
			// coins := sdk.Coins{sdk.NewCoin(denom, claim.RewardAmount)}
			// a.bankKeeper.BurnCoins(ctx, types.ModuleName, coins)

			// if you want to issue evm originated tokens remove this panic and uncomment
			// the above code but note that you will have to constantly replenish the tokens in the
			// module or your chain will eventually halt.
			panic("Can not use Ethereum originated token as reward!")
		}
	}
	err = ctx.EventManager().EmitTypedEvent(
		&types.EventValsetUpdatedClaim{
			Nonce: strconv.Itoa(int(claim.GetEventNonce())),
		},
	)

	return err
}

// assertNothingSent performs a runtime assertion that the actual sent amount of `denom` is zero
func (a AttestationHandler) assertNothingSent(ctx sdk.Context, moduleAddr sdk.AccAddress, preSendBalance sdk.Coin, denom string) {
	postSendBalance := a.keeper.bankKeeper.GetBalance(ctx, moduleAddr, denom)
	if !preSendBalance.Equal(postSendBalance) {
		panic(fmt.Sprintf(
			"SendToCosmos somehow sent tokens in an error case! Previous balance %v Post-send balance %v",
			preSendBalance.String(), postSendBalance.String()),
		)
	}
}

// assertSentAmount performs a runtime assertion that the actual sent amount of `denom` equals the MsgSendToCosmos
// claim's amount to send
func (a AttestationHandler) assertSentAmount(ctx sdk.Context, moduleAddr sdk.AccAddress, preSendBalance sdk.Coin, denom string, amount sdk.Int) {
	postSendBalance := a.keeper.bankKeeper.GetBalance(ctx, moduleAddr, denom)
	if !preSendBalance.Sub(postSendBalance).Amount.Equal(amount) {
		panic(fmt.Sprintf(
			"SendToCosmos somehow sent incorrect amount! Previous balance %v Post-send balance %v claim amount %v",
			preSendBalance.String(), postSendBalance.String(), amount.String()),
		)
	}
}

// mintEthereumOriginatedVouchers creates new "gravity0x..." vouchers for evm tokens and asserts both that the
// supply of that voucher does not exceed Uint256 max value, and the minted balance is correct
func (a AttestationHandler) mintEthereumOriginatedVouchers(
	ctx sdk.Context, moduleAddr sdk.AccAddress, claim types.MsgSendToCosmosClaim, coin sdk.Coin,
) error {
	preMintBalance := a.keeper.bankKeeper.GetBalance(ctx, moduleAddr, coin.Denom)
	// Ensure that users are not bridging an impossible amount, only 2^256 - 1 tokens can exist on evm chain
	prevSupply := a.keeper.bankKeeper.GetSupply(ctx, coin.Denom)
	newSupply := new(big.Int).Add(prevSupply.Amount.BigInt(), claim.Amount.BigInt())
	if newSupply.BitLen() > 256 { // new supply overflows uint256
		a.keeper.logger(ctx).Error("Deposit Overflow",
			"claim type", claim.GetType(),
			"nonce", fmt.Sprint(claim.GetEventNonce()),
		)
		return sdkerrors.Wrap(types.ErrIntOverflowAttestation, "invalid supply after SendToCosmos attestation")
	}

	coins := sdk.NewCoins(coin)
	if err := a.keeper.bankKeeper.MintCoins(ctx, types.ModuleName, coins); err != nil {
		// in this case we have lost tokens! They are in the bridge, but not
		// in the community pool or out in some users balance, every instance of this
		// error needs to be detected and resolved
		hash, _ := claim.ClaimHash()
		a.keeper.logger(ctx).Error("Failed minting",
			"cause", err.Error(),
			"claim type", claim.GetType(),
			"id", types.GetAttestationKey(EthChainPrefix, claim.GetEventNonce(), hash),
			"nonce", fmt.Sprint(claim.GetEventNonce()),
		)
		return sdkerrors.Wrapf(err, "mint vouchers coins: %s", coins)
	}

	postMintBalance := a.keeper.bankKeeper.GetBalance(ctx, moduleAddr, coin.Denom)
	if !postMintBalance.Sub(preMintBalance).Amount.Equal(claim.Amount) {
		panic(fmt.Sprintf(
			"Somehow minted incorrect amount! Previous balance %v Post-mint balance %v claim amount %v",
			preMintBalance.String(), postMintBalance.String(), claim.Amount.String()),
		)
	}
	return nil
}

// Transfer tokens to gravity native accounts via bank module or foreign accounts via ibc-transfer
// Returns ibcForwardQueued: true -> new Pending IBC Auto-Forward has been added to the queue
// Returns err: not-nil -> the funds could not be sent to the receiver locally or with IBC, must be sent to
// community pool instead
// If the bech32 prefix is not registered with bech32ibc module or if queueing a new ibc-transfer fails immediately,
// send tokens to gravity1... re-prefixed account e.g. claim.CosmosReceiver = "cosmos1<account><cosmos-suffix>",
// tokens will be received by gravity1<account><gravity-suffix>
func (a AttestationHandler) sendCoinToCosmosAccount(
	ctx sdk.Context, claim types.MsgSendToCosmosClaim, receiver sdk.AccAddress, coin sdk.Coin,
) (ibcForwardQueued bool, err error) {
	accountPrefix, err := types.GetPrefixFromBech32(claim.CosmosReceiver)
	if err != nil {
		hash, _ := claim.ClaimHash()
		a.keeper.logger(ctx).Error("Invalid bech32 CosmosReceiver",
			"cause", err.Error(), "address", receiver,
			"claim type", claim.GetType(),
			"id", types.GetAttestationKey(EthChainPrefix, claim.GetEventNonce(), hash),
			"nonce", fmt.Sprint(claim.GetEventNonce()),
		)
		return false, err
	}
	nativePrefix, err := a.keeper.bech32IbcKeeper.GetNativeHrp(ctx)
	if err != nil {
		// In a real environment bech32ibc panics on InitGenesis and on Send with their bech32ics20 module, which
		// prevents all MsgSend + MsgMultiSend transfers, in a testing environment it is possible to hit this condition,
		// so we should panic as well. This will cause a chain halt, and prevent attestation handling until prefix is set
		panic("SendToCosmos failure: bech32ibc NativeHrp has not been set!")
	}

	if accountPrefix == nativePrefix { // Send to a native gravity account
		return false, a.sendCoinToLocalAddress(ctx, claim, receiver, coin)
	} else { // Try to send tokens to IBC chain, fall back to native send on errors
		hrpIbcRecord, err := a.keeper.bech32IbcKeeper.GetHrpIbcRecord(ctx, accountPrefix)
		if err != nil {
			hash, _ := claim.ClaimHash()
			a.keeper.logger(ctx).Error("Unregistered foreign prefix",
				"cause", err.Error(), "address", receiver,
				"claim type", claim.GetType(),
				"id", types.GetAttestationKey(EthChainPrefix, claim.GetEventNonce(), hash),
				"nonce", fmt.Sprint(claim.GetEventNonce()),
			)

			// Fall back to sending tokens to native account
			return false, sdkerrors.Wrap(
				a.sendCoinToLocalAddress(ctx, claim, receiver, coin),
				"Unregistered foreign prefix, send via x/bank",
			)
		}

		// Add the SendToCosmos to the Pending IBC Auto-Forward Queue, which when processed will send the funds to a
		// local address before sending via IBC
		err = a.addToIbcAutoForwardQueue(ctx, receiver, accountPrefix, coin, hrpIbcRecord.SourceChannel, claim)

		if err != nil {
			a.keeper.logger(ctx).Error(
				"SendToCosmos IBC auto forwarding failed, sending to local gravity account instead",
				"cosmos-receiver", claim.CosmosReceiver, "cosmos-denom", coin.Denom, "amount", coin.Amount.String(),
				"ethereum-contract", claim.TokenContract, "sender", claim.EthereumSender, "event-nonce", claim.EventNonce,
			)
			// Fall back to sending tokens to native account
			return false, sdkerrors.Wrap(
				a.sendCoinToLocalAddress(ctx, claim, receiver, coin),
				"IBC Transfer failure, send via x/bank",
			)
		}
		return true, nil
	}
}

// Send tokens via bank keeper to a native gravity address, re-prefixing receiver to a gravity native address if necessary
// Note: This should only be used as part of SendToCosmos attestation handling and is not a good solution for general use
func (a AttestationHandler) sendCoinToLocalAddress(
	ctx sdk.Context, claim types.MsgSendToCosmosClaim, receiver sdk.AccAddress, coin sdk.Coin) (err error) {

	err = a.keeper.bankKeeper.SendCoinsFromModuleToAccount(ctx, types.ModuleName, receiver, sdk.NewCoins(coin))
	if err != nil {
		// someone attempted to send tokens to a blacklisted user from evm chain, log and send to Community pool
		hash, _ := claim.ClaimHash()
		a.keeper.logger(ctx).Error("Blacklisted deposit",
			"cause", err.Error(),
			"claim type", claim.GetType(),
			"id", types.GetAttestationKey(EthChainPrefix, claim.GetEventNonce(), hash),
			"nonce", fmt.Sprint(claim.GetEventNonce()),
		)
	} else { // no error
		a.keeper.logger(ctx).Info("SendToCosmos to local gravity receiver", "ethSender", claim.EthereumSender,
			"receiver", receiver, "denom", coin.Denom, "amount", coin.Amount.String(), "nonce", claim.EventNonce,
			"ethContract", claim.TokenContract, "ethBlockHeight", claim.EthBlockHeight,
			"cosmosBlockHeight", ctx.BlockHeight(),
		)
		if err := ctx.EventManager().EmitTypedEvent(&types.EventSendToCosmosLocal{
			Nonce:    fmt.Sprint(claim.EventNonce),
			Receiver: receiver.String(),
			Token:    coin.Denom,
			Amount:   coin.Amount.String(),
		}); err != nil {
			return err
		}
	}

	return err // returns nil if no error
}

// addToIbcAutoForwardQueue Send tokens first to a local address, then via ibc-transfer module to foreign cosmos account
// The ibc MsgTransfer is sent with all zero timeouts, as retrying a failed send is not an easy option
// Note: This should only be used as part of SendToCosmos attestation handling and is not a good solution for general use
func (a AttestationHandler) addToIbcAutoForwardQueue(
	ctx sdk.Context,
	receiver sdk.AccAddress,
	accountPrefix string,
	coin sdk.Coin,
	channel string,
	claim types.MsgSendToCosmosClaim,
) error {
	if strings.TrimSpace(accountPrefix) == "" {
		panic("invalid call to addToIbcAutoForwardQueue: provided accountPrefix is empty!")
	}
	acctPrefix, err := types.GetPrefixFromBech32(claim.CosmosReceiver)
	if err != nil || acctPrefix != accountPrefix {
		panic(fmt.Sprintf("invalid call to addToIbcAutoForwardQueue: invalid or inaccurate accountPrefix %s for receiver %s!", accountPrefix, claim.CosmosReceiver))
	}

	forward := types.PendingIbcAutoForward{
		ForeignReceiver: claim.CosmosReceiver,
		Token:           &coin,
		IbcChannel:      channel,
		EventNonce:      claim.EventNonce,
	}

	// forward will be validated when adding to queue, error only returned if unable to send funds to local user
	return a.keeper.addPendingIbcAutoForward(ctx, forward, EthChainPrefix, claim.TokenContract)
}<|MERGE_RESOLUTION|>--- conflicted
+++ resolved
@@ -192,11 +192,7 @@
 	if err != nil {
 		return sdkerrors.Wrap(err, "invalid token contract on batch")
 	}
-<<<<<<< HEAD
-	a.keeper.OutgoingTxBatchExecuted(ctx, *contract, claim)
-=======
-	a.keeper.OutgoingTxBatchExecuted(ctx, EthChainPrefix, *contract, claim.BatchNonce)
->>>>>>> 189b0cf4
+	a.keeper.OutgoingTxBatchExecuted(ctx, EthChainPrefix, *contract, claim)
 
 	err = ctx.EventManager().EmitTypedEvent(
 		&types.EventBatchSendToEthClaim{
@@ -522,7 +518,7 @@
 	} else { // no error
 		a.keeper.logger(ctx).Info("SendToCosmos to local gravity receiver", "ethSender", claim.EthereumSender,
 			"receiver", receiver, "denom", coin.Denom, "amount", coin.Amount.String(), "nonce", claim.EventNonce,
-			"ethContract", claim.TokenContract, "ethBlockHeight", claim.EthBlockHeight,
+			"ethContract", claim.TokenContract, "BlockHeight", claim.BlockHeight,
 			"cosmosBlockHeight", ctx.BlockHeight(),
 		)
 		if err := ctx.EventManager().EmitTypedEvent(&types.EventSendToCosmosLocal{
