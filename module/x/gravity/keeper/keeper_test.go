--- conflicted
+++ resolved
@@ -2,6 +2,7 @@
 
 import (
 	"bytes"
+	"fmt"
 	"testing"
 
 	sdk "github.com/cosmos/cosmos-sdk/types"
@@ -147,16 +148,9 @@
 	hash2, err := claim2.ClaimHash()
 	require.NoError(t, err)
 
-<<<<<<< HEAD
-	input.GravityKeeper.SetAttestation(ctx, claim1.EventNonce, hash1, att1)
-	input.GravityKeeper.setLastObservedEventNonce(ctx, claim1.EventNonce)
-	input.GravityKeeper.SetAttestation(ctx, claim2.EventNonce, hash2, att2)
-	input.GravityKeeper.setLastObservedEventNonce(ctx, claim2.EventNonce)
-=======
 	for _, cd := range input.GravityKeeper.GetEvmChains(ctx) {
 		input.GravityKeeper.SetAttestation(ctx, cd.EvmChainPrefix, dep1.EventNonce, hash1, att1)
 		input.GravityKeeper.SetAttestation(ctx, cd.EvmChainPrefix, dep2.EventNonce, hash2, att2)
->>>>>>> 189b0cf4
 
 		atts := []types.Attestation{}
 		input.GravityKeeper.IterateAttestations(ctx, cd.EvmChainPrefix, false, func(_ []byte, att types.Attestation) bool {
@@ -268,43 +262,4 @@
 		assert.Equal(t, len(unslashedValsets), 6)
 		fmt.Println("unslashedValsetsRange", unslashedValsets)
 	}
-<<<<<<< HEAD
-
-	latestValsetNonce := k.GetLatestValsetNonce(ctx)
-	assert.Equal(t, latestValsetNonce, uint64(i-1))
-
-	latestValset := k.GetLatestValset(ctx)
-	assert.Equal(t, uint64(i-1), latestValset.Nonce)
-
-	// lastSlashedValsetNonce should be zero initially.
-	lastSlashedValsetNonce := k.GetLastSlashedValsetNonce(ctx)
-	assert.Equal(t, lastSlashedValsetNonce, uint64(0))
-	unslashedValsets := k.GetUnSlashedValsets(ctx, uint64(12))
-	assert.Equal(t, len(unslashedValsets), 9)
-
-	// check if last Slashed Valset nonce is set properly or not
-	k.SetLastSlashedValsetNonce(ctx, uint64(3))
-	lastSlashedValsetNonce = k.GetLastSlashedValsetNonce(ctx)
-	assert.Equal(t, lastSlashedValsetNonce, uint64(3))
-
-	lastSlashedValset := k.GetValset(ctx, lastSlashedValsetNonce)
-
-	// when valset height + signedValsetsWindow > current block height, len(unslashedValsets) should be zero
-	unslashedValsets = k.GetUnSlashedValsets(ctx, uint64(ctx.BlockHeight()))
-	assert.Equal(t, len(unslashedValsets), 0)
-
-	// when lastSlashedValset height + signedValsetsWindow == BlockHeight, len(unslashedValsets) should be zero
-	heightDiff := uint64(ctx.BlockHeight()) - lastSlashedValset.Height
-	unslashedValsets = k.GetUnSlashedValsets(ctx, heightDiff)
-	assert.Equal(t, len(unslashedValsets), 0)
-
-	// when signedValsetsWindow is between lastSlashedValset height and latest valset's height
-	unslashedValsets = k.GetUnSlashedValsets(ctx, heightDiff-2)
-	assert.Equal(t, len(unslashedValsets), 2)
-
-	// when signedValsetsWindow > latest valset's height
-	unslashedValsets = k.GetUnSlashedValsets(ctx, heightDiff-6)
-	assert.Equal(t, len(unslashedValsets), 6)
-=======
->>>>>>> 189b0cf4
 }