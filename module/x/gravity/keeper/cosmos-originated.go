package keeper

import (
	"fmt"

	"github.com/cosmos/cosmos-sdk/store/prefix"
	sdk "github.com/cosmos/cosmos-sdk/types"
	sdkerrors "github.com/cosmos/cosmos-sdk/types/errors"

	"github.com/Gravity-Bridge/Gravity-Bridge/module/x/gravity/types"
)

func (k Keeper) GetCosmosOriginatedDenom(ctx sdk.Context, evmChainPrefix string, tokenContract types.EthAddress) (string, bool) {
	store := ctx.KVStore(k.storeKey)
	bz := store.Get(types.GetERC20ToDenomKey(evmChainPrefix, tokenContract))

	if bz != nil {
		return string(bz), true
	}
	return "", false
}

func (k Keeper) GetCosmosOriginatedERC20(ctx sdk.Context, evmChainPrefix string, denom string) (*types.EthAddress, bool) {
	store := ctx.KVStore(k.storeKey)
	bz := store.Get(types.GetDenomToERC20Key(evmChainPrefix, denom))
	if bz != nil {
		ethAddr, err := types.NewEthAddressFromBytes(bz)
		if err != nil {
			panic(fmt.Errorf("discovered invalid ERC20 address under key %v", string(bz)))
		}

		return ethAddr, true
	}
	return nil, false
}

<<<<<<< HEAD
// IterateCosmosOriginatedERC20s iterates through every erc20 under DenomToERC20Key, passing it to the given callback.
// cb should return true to stop iteration, false to continue
func (k Keeper) IterateCosmosOriginatedERC20s(ctx sdk.Context, cb func(key []byte, erc20 *types.EthAddress) (stop bool)) {
	store := ctx.KVStore(k.storeKey)
	prefixStore := prefix.NewStore(store, types.DenomToERC20Key)
	iter := prefixStore.Iterator(nil, nil)

	defer iter.Close()

	for ; iter.Valid(); iter.Next() {
		erc20, err := types.NewEthAddressFromBytes(iter.Value())
		if err != nil {
			panic(fmt.Sprintf("Discovered invalid eth address under key %v in IterateCosmosOriginatedERC20s: %v", iter.Key(), err))
		}
		// cb returns true to stop early
		if cb(iter.Key(), erc20) {
			break
		}
	}
}

func (k Keeper) setCosmosOriginatedDenomToERC20(ctx sdk.Context, denom string, tokenContract types.EthAddress) {
=======
func (k Keeper) setCosmosOriginatedDenomToERC20(ctx sdk.Context, evmChainPrefix string, denom string, tokenContract types.EthAddress) {
>>>>>>> 189b0cf4
	store := ctx.KVStore(k.storeKey)
	store.Set(types.GetDenomToERC20Key(evmChainPrefix, denom), tokenContract.GetAddress().Bytes())
	store.Set(types.GetERC20ToDenomKey(evmChainPrefix, tokenContract), []byte(denom))
}

<<<<<<< HEAD
// DenomToERC20Lookup returns (bool isCosmosOriginated, EthAddress ERC20, err)
// Using this information, you can see if an asset is native to Cosmos or Ethereum,
=======
// DenomToERC20 returns (bool isCosmosOriginated, EthAddress ERC20, err)
// Using this information, you can see if an asset is native to Cosmos or evm chain,
>>>>>>> 189b0cf4
// and get its corresponding ERC20 address.
// This will return an error if it cant parse the denom as a gravity denom, and then also can't find the denom
// in an index of ERC20 contracts deployed on evm chain to serve as synthetic Cosmos assets.
func (k Keeper) DenomToERC20Lookup(ctx sdk.Context, evmChainPrefix string, denom string) (bool, *types.EthAddress, error) {
	// First try parsing the ERC20 out of the denom
	tc1, err := types.GravityDenomToERC20(denom)

	if err != nil {
		// Look up ERC20 contract in index and error if it's not in there.
		tc2, exists := k.GetCosmosOriginatedERC20(ctx, evmChainPrefix, denom)
		if !exists {
			return false, nil,
				sdkerrors.Wrap(types.ErrInvalid, fmt.Sprintf("denom not a gravity voucher coin: %s, and also not in cosmos-originated ERC20 index", err))
		}
		// This is a cosmos-originated asset
		return true, tc2, nil
	}

	// This is an evmChain-originated asset
	return false, tc1, nil
}

// RewardToERC20Lookup is a specialized function wrapping DenomToERC20Lookup designed to validate
// the validator set reward any time we generate a validator set
func (k Keeper) RewardToERC20Lookup(ctx sdk.Context, evmChainPrefix string, coin sdk.Coin) (*types.EthAddress, sdk.Int) {
	if !coin.IsValid() || coin.IsZero() {
		panic("Bad validator set relaying reward!")
	} else {
		// reward case, pass to DenomToERC20Lookup
		_, address, err := k.DenomToERC20Lookup(ctx, evmChainPrefix, coin.Denom)
		if err != nil {
			// This can only ever happen if governance sets a value for the reward
			// which is not a valid ERC20 that as been bridged before (either from or to Cosmos)
			// We'll classify that as operator error and just panic
			panic("Invalid Valset reward! Correct or remove the paramater value")
		}
		if err != nil {
			panic("Invalid Valset reward! Correct or remove the paramater value")
		}
		return address, coin.Amount
	}
}

// ERC20ToDenom returns (bool isCosmosOriginated, string denom, err)
// Using this information, you can see if an ERC20 address representing an asset is native to Cosmos or evm chain,
// and get its corresponding denom
func (k Keeper) ERC20ToDenomLookup(ctx sdk.Context, evmChainPrefix string, tokenContract types.EthAddress) (bool, string) {
	// First try looking up tokenContract in index
	dn1, exists := k.GetCosmosOriginatedDenom(ctx, evmChainPrefix, tokenContract)
	if exists {
		// It is a cosmos originated asset
		return true, dn1
	}

	// If it is not in there, it is not a cosmos originated token, turn the ERC20 into a gravity denom
	return false, types.GravityDenom(tokenContract)
}

// IterateERC20ToDenom iterates over erc20 to denom relations
func (k Keeper) IterateERC20ToDenom(ctx sdk.Context, cb func([]byte, *types.ERC20ToDenom) bool) {
	prefixStore := prefix.NewStore(ctx.KVStore(k.storeKey), types.ERC20ToDenomKey)
	iter := prefixStore.Iterator(nil, nil)
	defer iter.Close()

	for ; iter.Valid(); iter.Next() {
		erc20, err := types.NewEthAddressFromBytes(iter.Key())
		if err != nil {
			panic("Invalid ERC20 to Denom mapping in store!")
		}
		erc20ToDenom := types.ERC20ToDenom{
			Erc20: erc20.GetAddress().String(),
			Denom: string(iter.Value()),
		}
		// cb returns true to stop early
		if cb(iter.Key(), &erc20ToDenom) {
			break
		}
	}
}<|MERGE_RESOLUTION|>--- conflicted
+++ resolved
@@ -34,7 +34,6 @@
 	return nil, false
 }
 
-<<<<<<< HEAD
 // IterateCosmosOriginatedERC20s iterates through every erc20 under DenomToERC20Key, passing it to the given callback.
 // cb should return true to stop iteration, false to continue
 func (k Keeper) IterateCosmosOriginatedERC20s(ctx sdk.Context, cb func(key []byte, erc20 *types.EthAddress) (stop bool)) {
@@ -56,22 +55,14 @@
 	}
 }
 
-func (k Keeper) setCosmosOriginatedDenomToERC20(ctx sdk.Context, denom string, tokenContract types.EthAddress) {
-=======
 func (k Keeper) setCosmosOriginatedDenomToERC20(ctx sdk.Context, evmChainPrefix string, denom string, tokenContract types.EthAddress) {
->>>>>>> 189b0cf4
 	store := ctx.KVStore(k.storeKey)
 	store.Set(types.GetDenomToERC20Key(evmChainPrefix, denom), tokenContract.GetAddress().Bytes())
 	store.Set(types.GetERC20ToDenomKey(evmChainPrefix, tokenContract), []byte(denom))
 }
 
-<<<<<<< HEAD
 // DenomToERC20Lookup returns (bool isCosmosOriginated, EthAddress ERC20, err)
 // Using this information, you can see if an asset is native to Cosmos or Ethereum,
-=======
-// DenomToERC20 returns (bool isCosmosOriginated, EthAddress ERC20, err)
-// Using this information, you can see if an asset is native to Cosmos or evm chain,
->>>>>>> 189b0cf4
 // and get its corresponding ERC20 address.
 // This will return an error if it cant parse the denom as a gravity denom, and then also can't find the denom
 // in an index of ERC20 contracts deployed on evm chain to serve as synthetic Cosmos assets.
