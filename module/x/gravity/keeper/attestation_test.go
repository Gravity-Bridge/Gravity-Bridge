--- conflicted
+++ resolved
@@ -20,43 +20,6 @@
 	ctx := input.Context
 
 	length := 10
-<<<<<<< HEAD
-	_, _, hashes := createAttestations(t, length, k, ctx)
-
-	// Get created attestations
-	for i := 0; i < length; i++ {
-		nonce := uint64(1 + i)
-		att := k.GetAttestation(ctx, nonce, hashes[i])
-		require.NotNil(t, att)
-	}
-
-	recentAttestations := k.GetMostRecentAttestations(ctx, uint64(length))
-	require.True(t, len(recentAttestations) == length)
-
-	// Delete last 3 attestations
-	var nilAtt *types.Attestation
-	for i := 7; i < length; i++ {
-		nonce := uint64(1 + i)
-		att := k.GetAttestation(ctx, nonce, hashes[i])
-		k.DeleteAttestation(ctx, *att)
-
-		att = k.GetAttestation(ctx, nonce, hashes[i])
-		require.Equal(t, nilAtt, att)
-	}
-	recentAttestations = k.GetMostRecentAttestations(ctx, uint64(10))
-	require.True(t, len(recentAttestations) == 7)
-
-	// Check all attestations again
-	for i := 0; i < 7; i++ {
-		nonce := uint64(1 + i)
-		att := k.GetAttestation(ctx, nonce, hashes[i])
-		require.NotNil(t, att)
-	}
-	for i := 7; i < length; i++ {
-		nonce := uint64(1 + i)
-		att := k.GetAttestation(ctx, nonce, hashes[i])
-		require.Equal(t, nilAtt, att)
-=======
 	for _, cd := range k.GetEvmChains(ctx) {
 		_, _, hashes := createAttestations(t, ctx, k, length, cd.EvmChainPrefix)
 
@@ -93,7 +56,6 @@
 			att := k.GetAttestation(ctx, cd.EvmChainPrefix, nonce, hashes[i])
 			require.Equal(t, nilAtt, att)
 		}
->>>>>>> 189b0cf4
 	}
 }
 
@@ -165,7 +127,7 @@
 	return msgs, anys, hashes
 }
 
-func TestGetSetLastObservedEthereumBlockHeight(t *testing.T) {
+func TestGetSetLastObservedEvmChainBlockHeight(t *testing.T) {
 	input := CreateTestEnv(t)
 	k := input.GravityKeeper
 	ctx := input.Context
@@ -236,9 +198,9 @@
 
 		require.NotPanics(t, func() { k.SetLastEventNonceByValidator(ctx, cd.EvmChainPrefix, addrInBytes, nonce) })
 
-<<<<<<< HEAD
-	getEventNonce = k.GetLastEventNonceByValidator(ctx, addrInBytes)
-	require.Equal(t, nonce, getEventNonce)
+		getEventNonce = k.GetLastEventNonceByValidator(ctx, cd.EvmChainPrefix, addrInBytes)
+		require.Equal(t, nonce, getEventNonce)
+	}
 }
 
 func TestInvalidHeight(t *testing.T) {
@@ -252,8 +214,8 @@
 	orch0 := OrchAddrs[0]
 	sender := AccAddrs[0]
 	receiver := EthAddrs[0]
-	lastNonce := pk.GetLastObservedEventNonce(ctx)
-	lastEthHeight := pk.GetLastObservedEthereumBlockHeight(ctx).EthereumBlockHeight
+	lastNonce := pk.GetLastObservedEventNonce(ctx, EthChainPrefix)
+	lastEthHeight := pk.GetLastObservedEvmChainBlockHeight(ctx, EthChainPrefix).EthereumBlockHeight
 	lastBatchNonce := 0
 	tokenContract := "0x2260FAC5E5542a773Aa44fBCfeDf7C193bc2C599"
 	goodHeight := lastEthHeight + 1
@@ -282,9 +244,9 @@
 	}
 	b, err := batch.ToInternal()
 	require.NoError(t, err)
-	pk.StoreBatch(ctx, *b)
-
-	// Submit a bad claim with EthBlockHeight >= timeout
+	pk.StoreBatch(ctx, EthChainPrefix, *b)
+
+	// Submit a bad claim with BlockHeight >= timeout
 
 	bad := types.MsgBatchSendToEthClaim{
 		EventNonce:     lastNonce + 1,
@@ -310,7 +272,7 @@
 	// Assert that there is no attestation since the above panicked
 	badHash, err := bad.ClaimHash()
 	require.NoError(t, err)
-	att := pk.GetAttestation(ctx, bad.GetEventNonce(), badHash)
+	att := pk.GetAttestation(ctx, EthChainPrefix, bad.GetEventNonce(), badHash)
 	require.Nil(t, att)
 
 	// Attest the actual batch, and assert the votes are correct
@@ -330,15 +292,10 @@
 		require.NoError(t, err)
 		require.Equal(t, badHash, goodHash) // The hash should be the same, even though that's wrong
 
-		att := pk.GetAttestation(ctx, good.GetEventNonce(), goodHash)
+		att := pk.GetAttestation(ctx, EthChainPrefix, good.GetEventNonce(), goodHash)
 		require.NotNil(t, att)
 		log.Info("Asserting that the bad attestation only has one claimer", "attVotes", att.Votes)
 		require.Equal(t, len(att.Votes), i+1) // Only these good orchestrators votes should be counted
 	}
 
-=======
-		getEventNonce = k.GetLastEventNonceByValidator(ctx, cd.EvmChainPrefix, addrInBytes)
-		require.Equal(t, nonce, getEventNonce)
-	}
->>>>>>> 189b0cf4
 }