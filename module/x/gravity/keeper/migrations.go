--- conflicted
+++ resolved
@@ -1,10 +1,6 @@
 package keeper
 
 import (
-<<<<<<< HEAD
-=======
-	v2 "github.com/Gravity-Bridge/Gravity-Bridge/module/x/gravity/migrations/v2"
->>>>>>> 189b0cf4
 	v3 "github.com/Gravity-Bridge/Gravity-Bridge/module/x/gravity/migrations/v3"
 	sdk "github.com/cosmos/cosmos-sdk/types"
 )
@@ -20,18 +16,13 @@
 }
 
 // Migrate1to2 migrates from consensus version 1 to 2.
-<<<<<<< HEAD
 func (m Migrator) Migrate2to3(ctx sdk.Context) error {
 	ctx.Logger().Info("Pleiades Upgrade: Enter Migrate2to3()")
-=======
-func (m Migrator) Migrate1to2(ctx sdk.Context) error {
-	ctx.Logger().Info("Mercury Upgrade: Enter Migrate1to2()")
-	return v2.MigrateStore(ctx, m.keeper.storeKey, m.keeper.cdc)
+	return v3.MigrateStore(ctx, m.keeper.storeKey, m.keeper.cdc)
 }
 
 // Migrate2to3 migrates from consensus version 2 to 3.
 func (m Migrator) Migrate2to3(ctx sdk.Context) error {
 	ctx.Logger().Info("v3 Upgrade: Enter Migrate2to3()")
->>>>>>> 189b0cf4
 	return v3.MigrateStore(ctx, m.keeper.storeKey, m.keeper.cdc)
 }