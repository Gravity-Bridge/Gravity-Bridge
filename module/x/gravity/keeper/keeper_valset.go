--- conflicted
+++ resolved
@@ -390,28 +390,6 @@
 	}
 
 	return confirms
-<<<<<<< HEAD
-}
-
-// IterateValsetConfirmByNonce iterates through all valset confirms by validator set nonce in ASC order
-func (k Keeper) IterateValsetConfirmByNonce(ctx sdk.Context, nonce uint64, cb func([]byte, types.MsgValsetConfirm) bool) {
-	prefixStore := prefix.NewStore(ctx.KVStore(k.storeKey), []byte(types.ValsetConfirmKey))
-	iter := prefixStore.Iterator(prefixRange(types.UInt64Bytes(nonce)))
-	defer iter.Close()
-
-	for ; iter.Valid(); iter.Next() {
-		confirm := types.MsgValsetConfirm{
-			Nonce:        nonce,
-			Orchestrator: "",
-			EthAddress:   "",
-			Signature:    "",
-		}
-		k.cdc.MustUnmarshal(iter.Value(), &confirm)
-		// cb returns true to stop early
-		if cb(iter.Key(), confirm) {
-			break
-		}
-	}
 }
 
 // DeleteValsetConfirms deletes the valset confirmations for the valset at a given nonce from state
@@ -426,6 +404,4 @@
 			}
 		}
 	}
-=======
->>>>>>> 7a786d2b
 }