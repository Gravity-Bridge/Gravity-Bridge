package gravity

import (
	"github.com/Gravity-Bridge/Gravity-Bridge/module/x/gravity/keeper"
	"github.com/Gravity-Bridge/Gravity-Bridge/module/x/gravity/types"
	sdk "github.com/cosmos/cosmos-sdk/types"
	sdkerrors "github.com/cosmos/cosmos-sdk/types/errors"
	stakingtypes "github.com/cosmos/cosmos-sdk/x/staking/types"
)

// EndBlocker is called at the end of every block
func EndBlocker(ctx sdk.Context, k keeper.Keeper) {
	params := k.GetParams(ctx)
	evmChains := k.GetEvmChains(ctx)

	for _, cd := range evmChains {
		slashing(ctx, k, cd.EvmChainPrefix)
		attestationTally(ctx, k, cd.EvmChainPrefix)
		cleanupTimedOutBatches(ctx, k, cd.EvmChainPrefix)
		cleanupTimedOutLogicCalls(ctx, k, cd.EvmChainPrefix)
		createValsets(ctx, k, cd.EvmChainPrefix)
		pruneValsets(ctx, k, params, cd.EvmChainPrefix)
		pruneAttestations(ctx, k, cd.EvmChainPrefix)
	}
}

func createValsets(ctx sdk.Context, k keeper.Keeper, evmChainPrefix string) {
	// Auto ValsetRequest Creation.
	// WARNING: do not use k.GetLastObservedValset in this function, it *will* result in losing control of the bridge
	// 1. If there are no valset requests, create a new one.
	// 2. If there is at least one validator who started unbonding in current block. (we persist last unbonded block height in hooks.go)
	// This will make sure the unbonding validator has to provide an attestation to a new Valset
	// that excludes him before he completely Unbonds.  Otherwise he will be slashed
	// 3. If power change between validators of CurrentValset and latest valset request is > 5%

	// get the last valsets to compare against
	latestValset := k.GetLatestValset(ctx, evmChainPrefix)
	lastUnbondingHeight := k.GetLastUnBondingBlockHeight(ctx)

	significantPowerDiff := false
	if latestValset != nil {
		vs, err := k.GetCurrentValset(ctx, evmChainPrefix)
		if err != nil {
			// this condition should only occur in the simulator
			// ref : https://github.com/Gravity-Bridge/Gravity-Bridge/issues/35
			if err == types.ErrNoValidators {
				ctx.Logger().Error("no bonded validators",
					"cause", err.Error(),
				)
				return
			}
			panic(err)
		}
		intCurrMembers, err := types.BridgeValidators(vs.Members).ToInternal()
		if err != nil {
			panic(sdkerrors.Wrap(err, "invalid current valset members"))
		}
		intLatestMembers, err := types.BridgeValidators(latestValset.Members).ToInternal()
		if err != nil {
			panic(sdkerrors.Wrap(err, "invalid latest valset members"))
		}

		significantPowerDiff = intCurrMembers.PowerDiff(*intLatestMembers) > 0.05
	}

	if (latestValset == nil) || (lastUnbondingHeight == uint64(ctx.BlockHeight())) || significantPowerDiff {
		// if the conditions are true, put in a new validator set request to be signed and submitted to evm chain
		k.SetValsetRequest(ctx, evmChainPrefix)
	}
}

func pruneValsets(ctx sdk.Context, k keeper.Keeper, params types.Params, evmChainPrefix string) {
	// Validator set pruning
	// prune all validator sets with a nonce less than the
	// last observed nonce, they can't be submitted any longer
	// Only prune valsets after the signed valsets window has passed
	// so that slashing can occur the block before we remove them
	lastObserved := k.GetLastObservedValset(ctx, evmChainPrefix)
	currentBlock := uint64(ctx.BlockHeight())
	tooEarly := currentBlock < params.SignedValsetsWindow
	if lastObserved != nil && !tooEarly {
		earliestToPrune := currentBlock - params.GetSignedValsetsWindow()
		sets := k.GetValsets(ctx, evmChainPrefix)
		for _, set := range sets {
			if set.Nonce < lastObserved.Nonce && set.Height < earliestToPrune {
				k.DeleteValset(ctx, evmChainPrefix, set.Nonce)
				k.DeleteValsetConfirms(ctx, evmChainPrefix, set.Nonce)
			}
		}
	}
}

func slashing(ctx sdk.Context, k keeper.Keeper, evmChainPrefix string) {
	params := k.GetParams(ctx)

	// Slash validator for not confirming valset requests, batch requests, logic call requests
	valsetSlashing(ctx, k, params, evmChainPrefix)
	batchSlashing(ctx, k, params, evmChainPrefix)
	logicCallSlashing(ctx, k, params, evmChainPrefix)
}

// Iterate over all attestations currently being voted on in order of nonce and
// "Observe" those who have passed the threshold. Break the loop once we see
// an attestation that has not passed the threshold
func attestationTally(ctx sdk.Context, k keeper.Keeper, evmChainPrefix string) {
	params := k.GetParams(ctx)
	// bridge is currently disabled, do not process attestations from evm chain
	if !params.BridgeActive {
		return
	}

	attmap, keys := k.GetAttestationMapping(ctx, evmChainPrefix)

	// This iterates over all keys (event nonces) in the attestation mapping. Each value contains
	// a slice with one or more attestations at that event nonce. There can be multiple attestations
	// at one event nonce when validators disagree about what event happened at that nonce.
	for _, nonce := range keys {
		// This iterates over all attestations at a particular event nonce.
		// They are ordered by when the first attestation at the event nonce was received.
		// This order is not important.
		for _, att := range attmap[nonce] {
			// We check if the event nonce is exactly 1 higher than the last attestation that was
			// observed. If it is not, we just move on to the next nonce. This will skip over all
			// attestations that have already been observed.
			//
			// Once we hit an event nonce that is one higher than the last observed event, we stop
			// skipping over this conditional and start calling tryAttestation (counting votes)
			// Once an attestation at a given event nonce has enough votes and becomes observed,
			// every other attestation at that nonce will be skipped, since the lastObservedEventNonce
			// will be incremented.
			//
			// Then we go to the next event nonce in the attestation mapping, if there is one. This
			// nonce will once again be one higher than the lastObservedEventNonce.
			// If there is an attestation at this event nonce which has enough votes to be observed,
			// we skip the other attestations and move on to the next nonce again.
			// If no attestation becomes observed, when we get to the next nonce, every attestation in
			// it will be skipped. The same will happen for every nonce after that.
			if nonce == uint64(k.GetLastObservedEventNonce(ctx, evmChainPrefix))+1 {
				k.TryAttestation(ctx, &att)
			}
		}
	}
}

// cleanupTimedOutBatches deletes batches that have passed their expiration on evm chain
// keep in mind several things when modifying this function
// A) unlike nonces timeouts are not monotonically increasing, meaning batch 5 can have a later timeout than batch 6
<<<<<<< HEAD
// this means that we MUST only cleanup a single batch at a time
// B) it is possible for ethereumHeight to be zero if no events have ever occurred, make sure your code accounts for this
// C) When we compute the timeout we do our best to estimate the Ethereum block height at that very second. But what we work with
// here is the Ethereum block height at the time of the last Deposit or Withdraw to be observed. It's very important we do not
// project, if we do a slowdown on ethereum could cause a double spend. Instead timeouts will *only* occur after the timeout period
// AND any deposit or withdraw has occurred to update the Ethereum block height.
func cleanupTimedOutBatches(ctx sdk.Context, k keeper.Keeper) {
	ethereumHeight := k.GetLastObservedEthereumBlockHeight(ctx).EthereumBlockHeight
	batches := k.GetOutgoingTxBatches(ctx)
=======
//    this means that we MUST only cleanup a single batch at a time
// B) it is possible for evm chain height to be zero if no events have ever occurred, make sure your code accounts for this
// C) When we compute the timeout we do our best to estimate the evm chain block height at that very second. But what we work with
//    here is the evm chain block height at the time of the last Deposit or Withdraw to be observed. It's very important we do not
//    project, if we do a slowdown on evm chain could cause a double spend. Instead timeouts will *only* occur after the timeout period
//    AND any deposit or withdraw has occurred to update the evm chain block height.
func cleanupTimedOutBatches(ctx sdk.Context, k keeper.Keeper, evmChainPrefix string) {
	evmChainHeight := k.GetLastObservedEvmChainBlockHeight(ctx, evmChainPrefix).EthereumBlockHeight
	batches := k.GetOutgoingTxBatches(ctx, evmChainPrefix)
>>>>>>> 189b0cf4
	for _, batch := range batches {
		if batch.BatchTimeout < evmChainHeight {
			err := k.CancelOutgoingTXBatch(ctx, evmChainPrefix, batch.TokenContract, batch.BatchNonce)
			if err != nil {
				panic("Failed to cancel outgoing txbatch!")
			}
		}
	}
}

// cleanupTimedOutBatches deletes logic calls that have passed their expiration on evm chain
// keep in mind several things when modifying this function
// A) unlike nonces timeouts are not monotonically increasing, meaning call 5 can have a later timeout than batch 6
<<<<<<< HEAD
// this means that we MUST only cleanup a single call at a time
// B) it is possible for ethereumHeight to be zero if no events have ever occurred, make sure your code accounts for this
// C) When we compute the timeout we do our best to estimate the Ethereum block height at that very second. But what we work with
// here is the Ethereum block height at the time of the last Deposit or Withdraw to be observed. It's very important we do not
// project, if we do a slowdown on ethereum could cause a double spend. Instead timeouts will *only* occur after the timeout period
// AND any deposit or withdraw has occurred to update the Ethereum block height.
func cleanupTimedOutLogicCalls(ctx sdk.Context, k keeper.Keeper) {
	ethereumHeight := k.GetLastObservedEthereumBlockHeight(ctx).EthereumBlockHeight
	calls := k.GetOutgoingLogicCalls(ctx)
=======
//    this means that we MUST only cleanup a single call at a time
// B) it is possible for  evm chain height to be zero if no events have ever occurred, make sure your code accounts for this
// C) When we compute the timeout we do our best to estimate the evm chain block height at that very second. But what we work with
//    here is the evm chain block height at the time of the last Deposit or Withdraw to be observed. It's very important we do not
//    project, if we do a slowdown on evm chain could cause a double spend. Instead timeouts will *only* occur after the timeout period
//    AND any deposit or withdraw has occurred to update the evm chain block height.
func cleanupTimedOutLogicCalls(ctx sdk.Context, k keeper.Keeper, evmChainPrefix string) {
	evmChainHeight := k.GetLastObservedEvmChainBlockHeight(ctx, evmChainPrefix).EthereumBlockHeight
	calls := k.GetOutgoingLogicCalls(ctx, evmChainPrefix)
>>>>>>> 189b0cf4
	for _, call := range calls {
		if call.Timeout < evmChainHeight {
			err := k.CancelOutgoingLogicCall(ctx, evmChainPrefix, call.InvalidationId, call.InvalidationNonce)
			if err != nil {
				panic("Failed to cancel outgoing logic call!")
			}
		}
	}
}

// prepValsetConfirms loads all confirmations into a hashmap indexed by validatorAddr
// reducing the lookup time dramatically and separating out the task of looking up
// the orchestrator for each validator
func prepValsetConfirms(ctx sdk.Context, k keeper.Keeper, evmChainPrefix string, nonce uint64) map[string]types.MsgValsetConfirm {
	confirms := k.GetValsetConfirms(ctx, evmChainPrefix, nonce)
	// bytes are incomparable in go, so we convert the sdk.ValAddr bytes to a string
	ret := make(map[string]types.MsgValsetConfirm)
	for _, confirm := range confirms {
		// TODO this presents problems for delegate key rotation see issue #344
		confVal, err := sdk.AccAddressFromBech32(confirm.Orchestrator)
		if err != nil {
			panic("Invalid confirm in store")
		}
		val, foundValidator := k.GetOrchestratorValidatorAddr(ctx, confVal)
		if !foundValidator {
			// This means that the validator never sent a SetOrchestratorAddress message.
			panic("Confirm from validator we can't identify?")
		}
		ret[val.String()] = confirm
	}
	return ret
}

// valsetSlashing slashes validators who have not signed validator sets during the signing window
func valsetSlashing(ctx sdk.Context, k keeper.Keeper, params types.Params, evmChainPrefix string) {
	// don't slash in the beginning before there aren't even SignedValsetsWindow blocks yet
	if uint64(ctx.BlockHeight()) <= params.SignedValsetsWindow {
		return
	}
	unslashedValsets := k.GetUnSlashedValsets(ctx, evmChainPrefix, params.SignedValsetsWindow)

	currentBondedSet := k.StakingKeeper.GetBondedValidatorsByPower(ctx)
	unbondingValidators := getUnbondingValidators(ctx, k)

	for _, vs := range unslashedValsets {
		confirms := prepValsetConfirms(ctx, k, evmChainPrefix, vs.Nonce)

		// SLASH BONDED VALIDTORS who didn't attest valset request

		for _, val := range currentBondedSet {
			consAddr, err := val.GetConsAddr()
			if err != nil {
				panic("Failed to get validator consensus addr")
			}
			valSigningInfo, exist := k.SlashingKeeper.GetValidatorSigningInfo(ctx, consAddr)

			// Slash validator ONLY if they joined before valset was created
			startedBeforeValsetCreated := valSigningInfo.StartHeight < int64(vs.Height)

			if exist && startedBeforeValsetCreated {
				// Check if validator has confirmed valset or not
				_, found := confirms[val.GetOperator().String()]
				// slash validators for not confirming valsets
				if !found {
					// refresh validator before slashing/jailing
					val = updateValidator(ctx, k, val.GetOperator())
					if !val.IsJailed() {
						k.StakingKeeper.Slash(ctx, consAddr, ctx.BlockHeight(), val.ConsensusPower(sdk.DefaultPowerReduction), params.SlashFractionValset)
						ctx.EventManager().EmitTypedEvent(
							&types.EventSignatureSlashing{
								Type:    types.AttributeKeyValsetSignatureSlashing,
								Address: consAddr.String(),
							},
						)

						k.StakingKeeper.Jail(ctx, consAddr)
					}

				}
			}
		}

		// SLASH UNBONDING VALIDATORS who didn't attest valset request

		for _, valAddr := range unbondingValidators {
			addr, err := sdk.ValAddressFromBech32(valAddr)
			if err != nil {
				panic(err)
			}
			validator, found := k.StakingKeeper.GetValidator(ctx, sdk.ValAddress(addr))
			if !found {
				panic("Unable to find validator!")
			}
			valConsAddr, err := validator.GetConsAddr()
			if err != nil {
				panic(err)
			}
			valSigningInfo, exist := k.SlashingKeeper.GetValidatorSigningInfo(ctx, valConsAddr)

			// Only slash validators who joined after valset is created and they are unbonding and UNBOND_SLASHING_WINDOW hasn't passed
			startedBeforeValsetCreated := valSigningInfo.StartHeight < int64(vs.Height)
			unbondingPeriodEndsAfterSlashingPeriod := vs.Height < uint64(validator.UnbondingHeight)+params.UnbondSlashingValsetsWindow

			if exist && startedBeforeValsetCreated && validator.IsUnbonding() && unbondingPeriodEndsAfterSlashingPeriod {
				// Check if validator has confirmed valset or not
				_, found := confirms[validator.GetOperator().String()]

				// slash validators for not confirming valsets
				if !found {
					// refresh validator before slashing/jailing
					validator = updateValidator(ctx, k, validator.GetOperator())
					if !validator.IsJailed() {
						k.StakingKeeper.Slash(ctx, valConsAddr, ctx.BlockHeight(), validator.ConsensusPower(sdk.DefaultPowerReduction), params.SlashFractionValset)
						ctx.EventManager().EmitTypedEvent(
							&types.EventSignatureSlashing{
								Type:    types.AttributeKeyValsetSignatureSlashing,
								Address: valConsAddr.String(),
							},
						)
						k.StakingKeeper.Jail(ctx, valConsAddr)
					}
				}
			}
		}
		// then we set the latest slashed valset  nonce
		k.SetLastSlashedValsetNonce(ctx, evmChainPrefix, vs.Nonce)
	}
}

// updateValidator is a very specific utility function, used to update the validator object during
// slashing loops. This allows us to load the validators list at the start of our slashing and only
// pull in individual validators as needed to check that we are not jailing them twice, or slashing
// them improperly
func updateValidator(ctx sdk.Context, k keeper.Keeper, val sdk.ValAddress) stakingtypes.Validator {
	valObj, found := k.StakingKeeper.GetValidator(ctx, val)
	if !found {
		// this should be impossible, we haven't even progressed a single block since we got the list
		panic("Validator exited set during endblocker?")
	}
	return valObj
}

// getUnbondingValidators gets all currently unbonding validators in groups based on
// the block at which they will finish validating.
func getUnbondingValidators(ctx sdk.Context, k keeper.Keeper) (addresses []string) {
	blockTime := ctx.BlockTime().Add(k.StakingKeeper.GetParams(ctx).UnbondingTime)
	blockHeight := ctx.BlockHeight()
	unbondingValIterator := k.StakingKeeper.ValidatorQueueIterator(ctx, blockTime, blockHeight)
	defer unbondingValIterator.Close()

	// All unbonding validators
	for ; unbondingValIterator.Valid(); unbondingValIterator.Next() {
		unbondingValidators := k.DeserializeValidatorIterator(unbondingValIterator.Value())
		addresses = append(addresses, unbondingValidators.Addresses...)
	}
	return addresses
}

// prepBatchConfirms loads all confirmations into a hashmap indexed by validatorAddr
// reducing the lookup time dramatically and separating out the task of looking up
// the orchestrator for each validator
func prepBatchConfirms(ctx sdk.Context, k keeper.Keeper, evmChainPrefix string, batch types.InternalOutgoingTxBatch) map[string]types.MsgConfirmBatch {
	confirms := k.GetBatchConfirmByNonceAndTokenContract(ctx, evmChainPrefix, batch.BatchNonce, batch.TokenContract)
	// bytes are incomparable in go, so we convert the sdk.ValAddr bytes to a string (note this is NOT bech32)
	ret := make(map[string]types.MsgConfirmBatch)
	for _, confirm := range confirms {
		// TODO this presents problems for delegate key rotation see issue #344
		confVal, err := sdk.AccAddressFromBech32(confirm.Orchestrator)
		if err != nil {
			panic(err)
		}
		val, foundValidator := k.GetOrchestratorValidatorAddr(ctx, confVal)
		if !foundValidator {
			// This means that the validator never sent a SetOrchestratorAddress message.
			panic("Confirm from validator we can't identify?")
		}
		ret[val.String()] = confirm
	}
	return ret
}

// batchSlashing slashes currently bonded validators who have not submitted batch
// signatures. This is distinct from validator sets, which includes unbonding validators
// because validator set updates must succeed as validators leave the set, batches will just be re-created
func batchSlashing(ctx sdk.Context, k keeper.Keeper, params types.Params, evmChainPrefix string) {
	// We look through the full bonded set (the active set)
	// and we slash users who haven't signed a batch confirmation that is >15hrs in blocks old
	var maxHeight uint64

	// don't slash in the beginning before there aren't even SignedBatchesWindow blocks yet
	if uint64(ctx.BlockHeight()) > params.SignedBatchesWindow {
		maxHeight = uint64(ctx.BlockHeight()) - params.SignedBatchesWindow
	} else {
		// we can't slash anyone if this window has not yet passed
		return
	}

	currentBondedSet := k.StakingKeeper.GetBondedValidatorsByPower(ctx)
	unslashedBatches := k.GetUnSlashedBatches(ctx, evmChainPrefix, maxHeight)
	for _, batch := range unslashedBatches {
		// SLASH BONDED VALIDTORS who didn't attest batch requests
		confirms := prepBatchConfirms(ctx, k, evmChainPrefix, batch)
		for _, val := range currentBondedSet {
			consAddr, err := val.GetConsAddr()
			if err != nil {
				panic(err)
			}
			valSigningInfo, exist := k.SlashingKeeper.GetValidatorSigningInfo(ctx, consAddr)

			// Don't slash validators who joined after batch is created
			startedBeforeBatchCreated := valSigningInfo.StartHeight < int64(batch.CosmosBlockCreated)
			if exist && startedBeforeBatchCreated {
				// check if validator confirmed the batch
				_, found := confirms[val.GetOperator().String()]
				// slashing for not confirming the batch
				if !found {
					// refresh validator before slashing/jailing
					val = updateValidator(ctx, k, val.GetOperator())
					if !val.IsJailed() {
						k.StakingKeeper.Slash(ctx, consAddr, ctx.BlockHeight(), val.ConsensusPower(sdk.DefaultPowerReduction), params.SlashFractionBatch)
						ctx.EventManager().EmitTypedEvent(
							&types.EventSignatureSlashing{
								Type:    types.AttributeKeyBatchSignatureSlashing,
								Address: consAddr.String(),
							},
						)
						k.StakingKeeper.Jail(ctx, consAddr)
					}
				}
			}
		}
		// then we set the latest slashed batch block
<<<<<<< HEAD
		k.SetLastSlashedBatchBlock(ctx, batch.CosmosBlockCreated)
=======
		k.SetLastSlashedBatchBlock(ctx, evmChainPrefix, batch.Block)
>>>>>>> 189b0cf4
	}
}

// prepLogicCallConfirms loads all confirmations into a hashmap indexed by validatorAddr
// reducing the lookup time dramatically and separating out the task of looking up
// the orchestrator for each validator
<<<<<<< HEAD
func prepLogicCallConfirms(ctx sdk.Context, k keeper.Keeper, call types.OutgoingLogicCall) map[string]*types.MsgConfirmLogicCall {
	confirms := k.GetLogicConfirmsByInvalidationIdAndNonce(ctx, call.InvalidationId, call.InvalidationNonce)
=======
func prepLogicCallConfirms(ctx sdk.Context, k keeper.Keeper, evmChainPrefix string, call types.OutgoingLogicCall) map[string]*types.MsgConfirmLogicCall {
	confirms := k.GetLogicConfirmByInvalidationIDAndNonce(ctx, evmChainPrefix, call.InvalidationId, call.InvalidationNonce)
>>>>>>> 189b0cf4
	// bytes are incomparable in go, so we convert the sdk.ValAddr bytes to a string (note this is NOT bech32)
	ret := make(map[string]*types.MsgConfirmLogicCall)
	for _, confirm := range confirms {
		// TODO this presents problems for delegate key rotation see issue #344
		confVal, err := sdk.AccAddressFromBech32(confirm.Orchestrator)
		if err != nil {
			panic(err)
		}
		val, foundValidator := k.GetOrchestratorValidatorAddr(ctx, confVal)
		if !foundValidator {
			// This means that the validator never sent a SetOrchestratorAddress message.
			panic("Confirm from validator we can't identify?")
		}
		ret[val.String()] = &confirm
	}
	return ret
}

// logicCallSlashing slashes currently bonded validators who have not submitted logicCall
// signatures. This is distinct from validator sets, which includes unbonding validators
// because validator set updates must succeed as validators leave the set, logicCalls will just be re-created
func logicCallSlashing(ctx sdk.Context, k keeper.Keeper, params types.Params, evmChainPrefix string) {
	// We look through the full bonded set (the active set)
	// and we slash users who haven't signed a batch confirmation that is >15hrs in blocks old
	var maxHeight uint64

	// don't slash in the beginning before there aren't even SignedBatchesWindow blocks yet
	if uint64(ctx.BlockHeight()) > params.SignedLogicCallsWindow {
		maxHeight = uint64(ctx.BlockHeight()) - params.SignedLogicCallsWindow
	} else {
		// we can't slash anyone if this window has not yet passed
		return
	}

	currentBondedSet := k.StakingKeeper.GetBondedValidatorsByPower(ctx)
	unslashedLogicCalls := k.GetUnSlashedLogicCalls(ctx, evmChainPrefix, maxHeight)
	for _, call := range unslashedLogicCalls {

		// SLASH BONDED VALIDTORS who didn't attest batch requests
		confirms := prepLogicCallConfirms(ctx, k, evmChainPrefix, call)
		for _, val := range currentBondedSet {
			// Don't slash validators who joined after batch is created
			consAddr, err := val.GetConsAddr()
			if err != nil {
				panic(err)
			}
			valSigningInfo, exist := k.SlashingKeeper.GetValidatorSigningInfo(ctx, consAddr)
			startedBeforeCallCreated := valSigningInfo.StartHeight < int64(call.CosmosBlockCreated)
			if exist && startedBeforeCallCreated {
				// check that the validator confirmed the logic call
				_, found := confirms[val.GetOperator().String()]
				if !found {
					// refresh validator before slashing/jailing
					val = updateValidator(ctx, k, val.GetOperator())
					if !val.IsJailed() {
						k.StakingKeeper.Slash(ctx, consAddr, ctx.BlockHeight(), val.ConsensusPower(sdk.DefaultPowerReduction), params.SlashFractionLogicCall)
						ctx.EventManager().EmitTypedEvent(
							&types.EventSignatureSlashing{
								Type:    types.AttributeKeyLogicCallSignatureSlashing,
								Address: consAddr.String(),
							},
						)
						k.StakingKeeper.Jail(ctx, consAddr)
					}
				}
			}
		}
		// then we set the latest slashed logic call block
<<<<<<< HEAD
		k.SetLastSlashedLogicCallBlock(ctx, call.CosmosBlockCreated)
=======
		k.SetLastSlashedLogicCallBlock(ctx, evmChainPrefix, call.Block)
>>>>>>> 189b0cf4
	}
}

// Iterate over all attestations currently being voted on in order of nonce
// and prune those that are older than the current nonce and no longer have any
// use. This could be combined with create attestation and save some computation
// but (A) pruning keeps the iteration small in the first place and (B) there is
// already enough nuance in the other handler that it's best not to complicate it further
func pruneAttestations(ctx sdk.Context, k keeper.Keeper, evmChainPrefix string) {
	attmap, keys := k.GetAttestationMapping(ctx, evmChainPrefix)

	// we delete all attestations earlier than the current event nonce
	// minus some buffer value. This buffer value is purely to allow
	// frontends and other UI components to view recent oracle history
	const eventsToKeep = 1000
	lastNonce := uint64(k.GetLastObservedEventNonce(ctx, evmChainPrefix))
	var cutoff uint64
	if lastNonce <= eventsToKeep {
		return
	} else {
		cutoff = lastNonce - eventsToKeep
	}

	// This iterates over all keys (event nonces) in the attestation mapping. Each value contains
	// a slice with one or more attestations at that event nonce. There can be multiple attestations
	// at one event nonce when validators disagree about what event happened at that nonce.
	for _, nonce := range keys {
		// This iterates over all attestations at a particular event nonce.
		// They are ordered by when the first attestation at the event nonce was received.
		// This order is not important.
		for _, att := range attmap[nonce] {
			// delete all before the cutoff
			if nonce < cutoff {
				k.DeleteAttestation(ctx, evmChainPrefix, att)
			}
		}
	}
}<|MERGE_RESOLUTION|>--- conflicted
+++ resolved
@@ -145,17 +145,6 @@
 // cleanupTimedOutBatches deletes batches that have passed their expiration on evm chain
 // keep in mind several things when modifying this function
 // A) unlike nonces timeouts are not monotonically increasing, meaning batch 5 can have a later timeout than batch 6
-<<<<<<< HEAD
-// this means that we MUST only cleanup a single batch at a time
-// B) it is possible for ethereumHeight to be zero if no events have ever occurred, make sure your code accounts for this
-// C) When we compute the timeout we do our best to estimate the Ethereum block height at that very second. But what we work with
-// here is the Ethereum block height at the time of the last Deposit or Withdraw to be observed. It's very important we do not
-// project, if we do a slowdown on ethereum could cause a double spend. Instead timeouts will *only* occur after the timeout period
-// AND any deposit or withdraw has occurred to update the Ethereum block height.
-func cleanupTimedOutBatches(ctx sdk.Context, k keeper.Keeper) {
-	ethereumHeight := k.GetLastObservedEthereumBlockHeight(ctx).EthereumBlockHeight
-	batches := k.GetOutgoingTxBatches(ctx)
-=======
 //    this means that we MUST only cleanup a single batch at a time
 // B) it is possible for evm chain height to be zero if no events have ever occurred, make sure your code accounts for this
 // C) When we compute the timeout we do our best to estimate the evm chain block height at that very second. But what we work with
@@ -165,7 +154,6 @@
 func cleanupTimedOutBatches(ctx sdk.Context, k keeper.Keeper, evmChainPrefix string) {
 	evmChainHeight := k.GetLastObservedEvmChainBlockHeight(ctx, evmChainPrefix).EthereumBlockHeight
 	batches := k.GetOutgoingTxBatches(ctx, evmChainPrefix)
->>>>>>> 189b0cf4
 	for _, batch := range batches {
 		if batch.BatchTimeout < evmChainHeight {
 			err := k.CancelOutgoingTXBatch(ctx, evmChainPrefix, batch.TokenContract, batch.BatchNonce)
@@ -179,17 +167,6 @@
 // cleanupTimedOutBatches deletes logic calls that have passed their expiration on evm chain
 // keep in mind several things when modifying this function
 // A) unlike nonces timeouts are not monotonically increasing, meaning call 5 can have a later timeout than batch 6
-<<<<<<< HEAD
-// this means that we MUST only cleanup a single call at a time
-// B) it is possible for ethereumHeight to be zero if no events have ever occurred, make sure your code accounts for this
-// C) When we compute the timeout we do our best to estimate the Ethereum block height at that very second. But what we work with
-// here is the Ethereum block height at the time of the last Deposit or Withdraw to be observed. It's very important we do not
-// project, if we do a slowdown on ethereum could cause a double spend. Instead timeouts will *only* occur after the timeout period
-// AND any deposit or withdraw has occurred to update the Ethereum block height.
-func cleanupTimedOutLogicCalls(ctx sdk.Context, k keeper.Keeper) {
-	ethereumHeight := k.GetLastObservedEthereumBlockHeight(ctx).EthereumBlockHeight
-	calls := k.GetOutgoingLogicCalls(ctx)
-=======
 //    this means that we MUST only cleanup a single call at a time
 // B) it is possible for  evm chain height to be zero if no events have ever occurred, make sure your code accounts for this
 // C) When we compute the timeout we do our best to estimate the evm chain block height at that very second. But what we work with
@@ -199,7 +176,6 @@
 func cleanupTimedOutLogicCalls(ctx sdk.Context, k keeper.Keeper, evmChainPrefix string) {
 	evmChainHeight := k.GetLastObservedEvmChainBlockHeight(ctx, evmChainPrefix).EthereumBlockHeight
 	calls := k.GetOutgoingLogicCalls(ctx, evmChainPrefix)
->>>>>>> 189b0cf4
 	for _, call := range calls {
 		if call.Timeout < evmChainHeight {
 			err := k.CancelOutgoingLogicCall(ctx, evmChainPrefix, call.InvalidationId, call.InvalidationNonce)
@@ -432,24 +408,15 @@
 			}
 		}
 		// then we set the latest slashed batch block
-<<<<<<< HEAD
-		k.SetLastSlashedBatchBlock(ctx, batch.CosmosBlockCreated)
-=======
-		k.SetLastSlashedBatchBlock(ctx, evmChainPrefix, batch.Block)
->>>>>>> 189b0cf4
+		k.SetLastSlashedBatchBlock(ctx, evmChainPrefix, batch.CosmosBlockCreated)
 	}
 }
 
 // prepLogicCallConfirms loads all confirmations into a hashmap indexed by validatorAddr
 // reducing the lookup time dramatically and separating out the task of looking up
 // the orchestrator for each validator
-<<<<<<< HEAD
-func prepLogicCallConfirms(ctx sdk.Context, k keeper.Keeper, call types.OutgoingLogicCall) map[string]*types.MsgConfirmLogicCall {
-	confirms := k.GetLogicConfirmsByInvalidationIdAndNonce(ctx, call.InvalidationId, call.InvalidationNonce)
-=======
 func prepLogicCallConfirms(ctx sdk.Context, k keeper.Keeper, evmChainPrefix string, call types.OutgoingLogicCall) map[string]*types.MsgConfirmLogicCall {
-	confirms := k.GetLogicConfirmByInvalidationIDAndNonce(ctx, evmChainPrefix, call.InvalidationId, call.InvalidationNonce)
->>>>>>> 189b0cf4
+	confirms := k.GetLogicConfirmsByInvalidationIDAndNonce(ctx, evmChainPrefix, call.InvalidationId, call.InvalidationNonce)
 	// bytes are incomparable in go, so we convert the sdk.ValAddr bytes to a string (note this is NOT bech32)
 	ret := make(map[string]*types.MsgConfirmLogicCall)
 	for _, confirm := range confirms {
@@ -518,11 +485,7 @@
 			}
 		}
 		// then we set the latest slashed logic call block
-<<<<<<< HEAD
-		k.SetLastSlashedLogicCallBlock(ctx, call.CosmosBlockCreated)
-=======
-		k.SetLastSlashedLogicCallBlock(ctx, evmChainPrefix, call.Block)
->>>>>>> 189b0cf4
+		k.SetLastSlashedLogicCallBlock(ctx, evmChainPrefix, call.CosmosBlockCreated)
 	}
 }
 
