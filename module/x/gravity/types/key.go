package types

import (
	sdk "github.com/cosmos/cosmos-sdk/types"
	sdkerrors "github.com/cosmos/cosmos-sdk/types/errors"
	"strings"
)

const (
	// ModuleName is the name of the module
	ModuleName = "gravity"

	// StoreKey to be used when creating the KVStore
	StoreKey = ModuleName

	// RouterKey is the module name router key
	RouterKey = ModuleName

	// QuerierRoute to be used for querierer msgs
	QuerierRoute = ModuleName
)

var (
	// EvmAddressByValidatorKey indexes cosmos validator account addresses
	// i.e. gravity1ahx7f8wyertuus9r20284ej0asrs085ceqtfnm
	// [0xe1c9f604d2a57a4242caa326f86c192e]
	EvmAddressByValidatorKey = HashString("EvmAddressValidatorKey")

	// ValidatorByEvmAddressKey indexes ethereum addresses
	// i.e. 0xAb5801a7D398351b8bE11C439e05C5B3259aeC9B
	// [0xf0ff4297406d79f5a44a28503b68ca3e]
	ValidatorByEvmAddressKey = HashString("ValidatorByEvmAddressKey")

	// ValsetRequestKey indexes valset requests by nonce
	// [0xa318dca6c74494c2fac1841c9e2454fe]
	ValsetRequestKey = HashString("ValsetRequestKey")

	// ValsetConfirmKey indexes valset confirmations by nonce and the validator account address
	// i.e gravity1ahx7f8wyertuus9r20284ej0asrs085ceqtfnm
	// [0x2f522701d7f28af84632f8228fbe1750]
	ValsetConfirmKey = HashString("ValsetConfirmKey")

<<<<<<< HEAD
	// LEGACYOracleClaimKey Claim details by nonce and validator address
	// Note: This is a LEGACY key, i.e. it is no longer in use!
	// ** DO NOT USE THIS OUTSIDE OF MIGRATION TESTING! **
	//
	// i.e. gravityvaloper1ahx7f8wyertuus9r20284ej0asrs085ceqtfnm
	// A claim is named more intuitively than an Attestation, it is literally
	// a validator making a claim to have seen something happen. Claims are
	// attached to attestations which can be thought of as 'the event' that
	// will eventually be executed.
	// [0x15968a4f1cb06e26ab155d6e59eccc85]
	LEGACYOracleClaimKey = HashString("OracleClaimKey")

=======
>>>>>>> 189b0cf4
	// OracleAttestationKey attestation details by nonce and validator address
	// i.e. gravityvaloper1ahx7f8wyertuus9r20284ej0asrs085ceqtfnm
	// An attestation can be thought of as the 'event to be executed' while
	// the Claims are an individual validator saying that they saw an event
	// occur the Attestation is 'the event' that multiple claims vote on and
	// eventually executes
	// [0x0bfa165ff4ef558b3d0b62ea4d4a46c5]
	OracleAttestationKey = HashString("OracleAttestationKey")

	// OutgoingTXPoolKey indexes the last nonce for the outgoing tx pool
	// [0x44f7816ec23d990ee39d9ed4609bbd4d]
	OutgoingTXPoolKey = HashString("OutgoingTXPoolKey")

	// OutgoingTXBatchKey indexes outgoing tx batches under a nonce and token address
	// [0x54e2db44755d8865b1ff4227402e204f]
	OutgoingTXBatchKey = HashString("OutgoingTXBatchKey")

	// BatchConfirmKey indexes validator confirmations by token contract address
	// [0x75b935a854d50880236724b9c4822daf]
	BatchConfirmKey = HashString("BatchConfirmKey")

	// LastEventNonceByValidatorKey indexes lateset event nonce by validator
	// [0xeefcb999cc3d7b80b052b55106a6ba5e]
	LastEventNonceByValidatorKey = HashString("LastEventNonceByValidatorKey")

	// LastObservedEventNonceKey indexes the latest event nonce
	// [0xa34e56ab6fab9ee91e82ba216bfeb759]
	LastObservedEventNonceKey = HashString("LastObservedEventNonceKey")

<<<<<<< HEAD
	// LEGACYSequenceKeyPrefix indexes different txids
	// Note: This is a LEGACY key, i.e. it is no longer in use!
	// ** DO NOT USE THIS OUTSIDE OF MIGRATION TESTING! **
	//
	// [0x33887862fa4fba9c592d6fb84d8dd755]
	LEGACYSequenceKeyPrefix = HashString("SequenceKeyPrefix")

=======
>>>>>>> 189b0cf4
	// KeyLastTXPoolID indexes the lastTxPoolID
	// [0xfd87a616141bfbd26fd2938d6e1cf099]
	KeyLastTXPoolID = HashString("SequenceKeyPrefix" + "lastTxPoolId")

	// KeyLastOutgoingBatchID indexes the lastBatchID
	// [0x4f9c42e30316353cb1e0ed74200abbbb]
	KeyLastOutgoingBatchID = HashString("SequenceKeyPrefix" + "lastBatchId")

	// KeyOrchestratorAddress indexes the validator keys for an orchestrator
	// [0x391e8708521fb085676169e8fb232cda]
	KeyOrchestratorAddress = HashString("KeyOrchestratorAddress")

	// KeyOutgoingLogicCall indexes the outgoing logic calls
	// [0x98dfff23346c13a1747fbbed5b23d248]
	KeyOutgoingLogicCall = HashString("KeyOutgoingLogicCall")

	// KeyOutgoingLogicConfirm indexes the outgoing logic confirms
	// [0xd244ded2fa29e95a7719ec40696221e4]
	KeyOutgoingLogicConfirm = HashString("KeyOutgoingLogicConfirm")

	// LastObservedEvmBlockHeightKey indexes the latest Ethereum block height
	// [0x8714755324ba0b02be37e2d2a5af913d]
	LastObservedEvmBlockHeightKey = HashString("LastObservedEvmBlockHeightKey")

	// DenomToERC20Key prefixes the index of Cosmos originated asset denoms to ERC20s
	// [0x19fb4f512868744eea13f3eac3672c12]
	DenomToERC20Key = HashString("DenomToERC20Key")

	// ERC20ToDenomKey prefixes the index of Cosmos originated assets ERC20s to denoms
	// [0x877b20a916c830ad4db23d22f7b2cde0]
	ERC20ToDenomKey = HashString("ERC20ToDenomKey")

	// LastSlashedValsetNonce indexes the latest slashed valset nonce
	// [0x3adee74534260faaea6ac8e31826b09e]
	LastSlashedValsetNonce = HashString("LastSlashedValsetNonce")

	// LatestValsetNonce indexes the latest valset nonce
	// [0xba0fa05da166611b656bac7739a6e7d3]
	LatestValsetNonce = HashString("LatestValsetNonce")

	// LastSlashedBatchBlock indexes the latest slashed batch block height
	// [0xcbaedf5dd1e068d9e2223281f693358c]
	LastSlashedBatchBlock = HashString("LastSlashedBatchBlock")

	// LastSlashedLogicCallBlock indexes the latest slashed logic call block height
	// [0x3df72087ae3f58d49c6d0b1737c8da0c]
	LastSlashedLogicCallBlock = HashString("LastSlashedLogicCallBlock")

	// LastUnBondingBlockHeight indexes the last validator unbonding block height
	// [0x06a6b30651341e80276e0d2e19449250]
	LastUnBondingBlockHeight = HashString("LastUnBondingBlockHeight")

	// PastEthSignatureCheckpointKey indexes eth signature checkpoints that have existed
	// [0x1cbe0be407a979331b98e599eeedd09f]
	PastEthSignatureCheckpointKey = HashString("PastEthSignatureCheckpointKey")

	// LastObservedValsetKey indexes the latest observed valset nonce
	// HERE THERE BE DRAGONS, do not use this value as an up to date validator set
	// on Ethereum it will always lag significantly and may be totally wrong at some
	// times.
	// [0x2418e9d990ce88e9b844b0bb723d4d7a]
	LastObservedValsetKey = HashString("LastObservedValsetKey")

<<<<<<< HEAD
	// PendingIbcAutoForwards indexes pending SendToCosmos sends via IBC, queued by event nonce
=======
	// PastEvmSignatureCheckpointKey indexes evm signature checkpoints that have existed
	// [0x221c26b198f412c1b4d96dbd2bd6353e]
	PastEvmSignatureCheckpointKey = HashString("PastEvmSignatureCheckpointKey")

	// PendingIBCAutoForwards indexes pending SendToCosmos sends via IBC, queued by event nonce
>>>>>>> 189b0cf4
	// [0x5b89a7c5dc9abd2a7abc2560d6eb42ea]
	PendingIbcAutoForwards = HashString("IbcAutoForwardQueue")

	// EvmChainKey indexes EVM chains supported on cosmos
	// [0x0a4fce7411f743f9198f56c8f706cd0d]
	EvmChainKey = HashString("EvmChainKey")
)

// GetOrchestratorAddressKey returns the following key format
// prefix 				orchestrator address
// [0x0][gravity1ahx7f8wyertuus9r20284ej0asrs085ceqtfnm]
func GetOrchestratorAddressKey(orc sdk.AccAddress) []byte {
	if err := sdk.VerifyAddressFormat(orc); err != nil {
		panic(sdkerrors.Wrap(err, "invalid orchestrator address"))
	}
	return AppendBytes(KeyOrchestratorAddress, orc.Bytes())
}

// GetEvmAddressByValidatorKey returns the following key format
// prefix              cosmos-validator
// [0x0][gravityvaloper1ahx7f8wyertuus9r20284ej0asrs085ceqtfnm]
func GetEvmAddressByValidatorKey(validator sdk.ValAddress) []byte {
	if err := sdk.VerifyAddressFormat(validator); err != nil {
		panic(sdkerrors.Wrap(err, "invalid validator address"))
	}
	return AppendBytes(EvmAddressByValidatorKey, validator.Bytes())
}

// GetValidatorByEvmAddressKey returns the following key format
// prefix              cosmos-validator
// [0x0][0xAb5801a7D398351b8bE11C439e05C5B3259aeC9B]
func GetValidatorByEvmAddressKey(evmAddress EthAddress) []byte {
	return AppendBytes(ValidatorByEvmAddressKey, evmAddress.GetAddress().Bytes())
}

// GetValsetKey returns the following key format
// prefix  chain		nonce
// [0x0][xyzchain][0 0 0 0 0 0 0 1]
func GetValsetKey(evmChainPrefix string, nonce uint64) []byte {
	return AppendBytes(ValsetRequestKey, []byte(evmChainPrefix), UInt64Bytes(nonce))
}

// GetValsetConfirmNoncePrefix returns the following format
// prefix  chain		nonce
// [0x0][xyzchain][0 0 0 0 0 0 0 1]
func GetValsetConfirmNoncePrefix(evmChainPrefix string, nonce uint64) []byte {
	return AppendBytes(ValsetConfirmKey, []byte(evmChainPrefix), UInt64Bytes(nonce))
}

// GetValsetConfirmKey returns the following key format
// prefix  chain		nonce					validator-address
// [0x0][xyzchain][0 0 0 0 0 0 0 1][gravity1ahx7f8wyertuus9r20284ej0asrs085ceqtfnm]
// MARK finish-batches: this is where the key is created in the old (presumed working) code
func GetValsetConfirmKey(evmChainPrefix string, nonce uint64, validator sdk.AccAddress) []byte {
	if err := sdk.VerifyAddressFormat(validator); err != nil {
		panic(sdkerrors.Wrap(err, "invalid validator address"))
	}
	return AppendBytes(GetValsetConfirmNoncePrefix(evmChainPrefix, nonce), validator.Bytes())
}

// GetAttestationKey returns the following key format
// prefix  chain		nonce						claim-details-hash
// [0x0][xyzchain][0 0 0 0 0 0 0 1][fd1af8cec6c67fcf156f1b61fdf91ebc04d05484d007436e75342fc05bbff35a]
// An attestation is an event multiple people are voting on, this function needs the claim
// details because each Attestation is aggregating all claims of a specific event, lets say
// validator X and validator y were making different claims about the same event nonce
// Note that the claim hash does NOT include the claimer address and only identifies an event
func GetAttestationKey(evmChainPrefix string, eventNonce uint64, claimHash []byte) []byte {
	return AppendBytes(OracleAttestationKey, []byte(evmChainPrefix), UInt64Bytes(eventNonce), claimHash)
}

// GetOutgoingTxPoolContractPrefix returns
// prefix  chain				feeContract
// [0x0][xyzchain][0xc783df8a850f42e7F7e57013759C285caa701eB6]
// This prefix is used for iterating over unbatched transactions for a given contract
func GetOutgoingTxPoolContractPrefix(evmChainPrefix string, contractAddress EthAddress) []byte {
	return AppendBytes(OutgoingTXPoolKey, []byte(evmChainPrefix), contractAddress.GetAddress().Bytes())
}

// GetOutgoingTxPoolKey returns the following key format
// prefix  chain					feeContract					 feeAmount		id
// [0x0][xyzchain][0xc783df8a850f42e7F7e57013759C285caa701eB6][1000000000][0 0 0 0 0 0 0 1]
func GetOutgoingTxPoolKey(evmChainPrefix string, fee InternalERC20Token, id uint64) []byte {
	amount := make([]byte, 32)
	amount = fee.Amount.BigInt().FillBytes(amount)
	return AppendBytes(OutgoingTXPoolKey, []byte(evmChainPrefix), fee.Contract.GetAddress().Bytes(), amount, UInt64Bytes(id))
}

// GetOutgoingTxBatchContractPrefix returns the following format
// prefix  chain			evm-contract-address
// [0x0][xyzchain][0xc783df8a850f42e7F7e57013759C285caa701eB6]
func GetOutgoingTxBatchContractPrefix(evmChainPrefix string, tokenContract EthAddress) []byte {
	return AppendBytes(OutgoingTXBatchKey, []byte(evmChainPrefix), tokenContract.GetAddress().Bytes())
}

// GetOutgoingTxBatchKey returns the following key format
// prefix  chain			evm-contract-address					nonce
// [0x0][xyzchain][0xc783df8a850f42e7F7e57013759C285caa701eB6][0 0 0 0 0 0 0 1]
func GetOutgoingTxBatchKey(evmChainPrefix string, tokenContract EthAddress, nonce uint64) []byte {
	return AppendBytes(GetOutgoingTxBatchContractPrefix(evmChainPrefix, tokenContract), UInt64Bytes(nonce))
}

// GetBatchConfirmNonceContractPrefix returns
// prefix  chain			evm-contract-address				BatchNonce
// [0x0][xyzchain][0xc783df8a850f42e7F7e57013759C285caa701eB6][0 0 0 0 0 0 0 1]
func GetBatchConfirmNonceContractPrefix(evmChainPrefix string, tokenContract EthAddress, batchNonce uint64) []byte {
	return AppendBytes(BatchConfirmKey, []byte(evmChainPrefix), tokenContract.GetAddress().Bytes(), UInt64Bytes(batchNonce))
}

// GetBatchConfirmKey returns the following key format
// prefix  chain			evm-contract-address                BatchNonce                       Validator-address
// [0x0][xyzchain][0xc783df8a850f42e7F7e57013759C285caa701eB6][0 0 0 0 0 0 0 1][gravityvaloper1ahx7f8wyertuus9r20284ej0asrs085ceqtfnm]
// TODO this should be a sdk.ValAddress
func GetBatchConfirmKey(evmChainPrefix string, tokenContract EthAddress, batchNonce uint64, validator sdk.AccAddress) []byte {
	if err := sdk.VerifyAddressFormat(validator); err != nil {
		panic(sdkerrors.Wrap(err, "invalid validator address"))
	}
	return AppendBytes(GetBatchConfirmNonceContractPrefix(evmChainPrefix, tokenContract, batchNonce), validator.Bytes())
}

// GetLastEventNonceByValidatorKey indexes latest event nonce by validator
// GetLastEventNonceByValidatorKey returns the following key format
// prefix  chain				cosmos-validator
// [0x0][xyzchain][gravity1ahx7f8wyertuus9r20284ej0asrs085ceqtfnm]
func GetLastEventNonceByValidatorKey(evmChainPrefix string, validator sdk.ValAddress) []byte {
	if err := sdk.VerifyAddressFormat(validator); err != nil {
		panic(sdkerrors.Wrap(err, "invalid validator address"))
	}
	return AppendBytes(LastEventNonceByValidatorKey, []byte(evmChainPrefix), validator.Bytes())
}

// GetDenomToERC20Key return the following key format
// prefix  chain	denom
// [0x0][xyzchain][denom]
func GetDenomToERC20Key(evmChainPrefix string, denom string) []byte {
	return AppendBytes(DenomToERC20Key, []byte(evmChainPrefix), []byte(denom))
}

// GetERC20ToDenomKey return the following key format
// prefix  chain			ERC20-Evm-Address
// [0x0][xyzchain][0xc783df8a850f42e7F7e57013759C285caa701eB6]
func GetERC20ToDenomKey(evmChainPrefix string, erc20 EthAddress) []byte {
	return AppendBytes(ERC20ToDenomKey, []byte(evmChainPrefix), erc20.GetAddress().Bytes())
}

func GetOutgoingLogicCallKey(evmChainPrefix string, invalidationId []byte, invalidationNonce uint64) []byte {
	return AppendBytes(KeyOutgoingLogicCall, []byte(evmChainPrefix), invalidationId, UInt64Bytes(invalidationNonce))
}

func GetLogicConfirmNonceInvalidationIdPrefix(evmChainPrefix string, invalidationId []byte, invalidationNonce uint64) []byte {
	return AppendBytes(KeyOutgoingLogicConfirm, []byte(evmChainPrefix), invalidationId, UInt64Bytes(invalidationNonce))
}

func GetLogicConfirmKey(evmChainPrefix string, invalidationId []byte, invalidationNonce uint64, validator sdk.AccAddress) []byte {
	if err := sdk.VerifyAddressFormat(validator); err != nil {
		panic(sdkerrors.Wrap(err, "invalid validator address"))
	}
	return AppendBytes(GetLogicConfirmNonceInvalidationIdPrefix(evmChainPrefix, invalidationId, invalidationNonce), validator.Bytes())
}

// GetPastEvmSignatureCheckpointKey returns the following key format
// prefix  chain	checkpoint
// [0x0][xyzchain][checkpoint bytes]
func GetPastEvmSignatureCheckpointKey(evmChainPrefix string, checkpoint []byte) []byte {
	return AppendBytes(PastEvmSignatureCheckpointKey, []byte(evmChainPrefix), []byte(convertByteArrToString(checkpoint)))
}

// GetPendingIbcAutoForwardKey returns the following key format
// prefix	EventNonce
// [0x0][0 0 0 0 0 0 0 1]
func GetPendingIbcAutoForwardKey(eventNonce uint64) []byte {
	return AppendBytes(PendingIbcAutoForwards, UInt64Bytes(eventNonce))
}

// GetEvmChainKey returns the following key format
// prefix  chain
// [0x0][xyzchain]
func GetEvmChainKey(evmChainPrefix string) []byte {
	return AppendBytes(EvmChainKey, []byte(evmChainPrefix))
}

// Appends chain prefix to prefix
// prefix  chain
// [0x0][xyzchain]
func AppendChainPrefix(prefix []byte, evmChainPrefix string) []byte {
	return AppendBytes(prefix, []byte(evmChainPrefix))
}

// This function is broken and it should not be used in other places except in GetPastEthSignatureCheckpointKey
func convertByteArrToString(value []byte) string {
	var ret strings.Builder
	for i := 0; i < len(value); i++ {
		ret.WriteString(string(value[i]))
	}
	return ret.String()
}<|MERGE_RESOLUTION|>--- conflicted
+++ resolved
@@ -1,9 +1,10 @@
 package types
 
 import (
+	"strings"
+
 	sdk "github.com/cosmos/cosmos-sdk/types"
 	sdkerrors "github.com/cosmos/cosmos-sdk/types/errors"
-	"strings"
 )
 
 const (
@@ -40,7 +41,6 @@
 	// [0x2f522701d7f28af84632f8228fbe1750]
 	ValsetConfirmKey = HashString("ValsetConfirmKey")
 
-<<<<<<< HEAD
 	// LEGACYOracleClaimKey Claim details by nonce and validator address
 	// Note: This is a LEGACY key, i.e. it is no longer in use!
 	// ** DO NOT USE THIS OUTSIDE OF MIGRATION TESTING! **
@@ -53,8 +53,6 @@
 	// [0x15968a4f1cb06e26ab155d6e59eccc85]
 	LEGACYOracleClaimKey = HashString("OracleClaimKey")
 
-=======
->>>>>>> 189b0cf4
 	// OracleAttestationKey attestation details by nonce and validator address
 	// i.e. gravityvaloper1ahx7f8wyertuus9r20284ej0asrs085ceqtfnm
 	// An attestation can be thought of as the 'event to be executed' while
@@ -84,7 +82,6 @@
 	// [0xa34e56ab6fab9ee91e82ba216bfeb759]
 	LastObservedEventNonceKey = HashString("LastObservedEventNonceKey")
 
-<<<<<<< HEAD
 	// LEGACYSequenceKeyPrefix indexes different txids
 	// Note: This is a LEGACY key, i.e. it is no longer in use!
 	// ** DO NOT USE THIS OUTSIDE OF MIGRATION TESTING! **
@@ -92,8 +89,6 @@
 	// [0x33887862fa4fba9c592d6fb84d8dd755]
 	LEGACYSequenceKeyPrefix = HashString("SequenceKeyPrefix")
 
-=======
->>>>>>> 189b0cf4
 	// KeyLastTXPoolID indexes the lastTxPoolID
 	// [0xfd87a616141bfbd26fd2938d6e1cf099]
 	KeyLastTXPoolID = HashString("SequenceKeyPrefix" + "lastTxPoolId")
@@ -157,15 +152,12 @@
 	// [0x2418e9d990ce88e9b844b0bb723d4d7a]
 	LastObservedValsetKey = HashString("LastObservedValsetKey")
 
-<<<<<<< HEAD
 	// PendingIbcAutoForwards indexes pending SendToCosmos sends via IBC, queued by event nonce
-=======
 	// PastEvmSignatureCheckpointKey indexes evm signature checkpoints that have existed
 	// [0x221c26b198f412c1b4d96dbd2bd6353e]
 	PastEvmSignatureCheckpointKey = HashString("PastEvmSignatureCheckpointKey")
 
 	// PendingIBCAutoForwards indexes pending SendToCosmos sends via IBC, queued by event nonce
->>>>>>> 189b0cf4
 	// [0x5b89a7c5dc9abd2a7abc2560d6eb42ea]
 	PendingIbcAutoForwards = HashString("IbcAutoForwardQueue")
 
