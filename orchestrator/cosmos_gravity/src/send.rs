use clarity::Address as EthAddress;
use clarity::{PrivateKey as EthPrivateKey, Signature};
use deep_space::address::Address as CosmosAddress;
use deep_space::error::CosmosGrpcError;
use deep_space::private_key::PrivateKey;
use deep_space::Contact;
use deep_space::Msg;
use deep_space::{coin::Coin, utils::bytes_to_hex_str};
use ethereum_gravity::message_signatures::{
    encode_logic_call_confirm, encode_tx_batch_confirm, encode_valset_confirm,
};
use gravity_proto::cosmos_sdk_proto::cosmos::base::abci::v1beta1::TxResponse;

use gravity_proto::gravity::{
    MsgCancelSendToEth, MsgConfirmBatch, MsgConfirmLogicCall, MsgExecuteIbcAutoForwards,
    MsgRequestBatch, MsgSendToEth, MsgSetOrchestratorAddress, MsgSubmitBadSignatureEvidence,
    MsgValsetConfirm,
};

use gravity_utils::types::*;

use std::{collections::HashMap, time::Duration};

use crate::utils::{get_reasonable_send_to_eth_fee, BadSignatureEvidence};

pub const MEMO: &str = "Sent using Althea Gravity Bridge Orchestrator";
pub const TIMEOUT: Duration = Duration::from_secs(60);

// gravity msg type urls
pub const MSG_SET_ORCHESTRATOR_ADDRESS_TYPE_URL: &str = "/gravity.v1.MsgSetOrchestratorAddress";
pub const MSG_VALSET_CONFIRM_TYPE_URL: &str = "/gravity.v1.MsgValsetConfirm";
pub const MSG_CONFIRM_BATCH_TYPE_URL: &str = "/gravity.v1.MsgConfirmBatch";
pub const MSG_CONFIRM_LOGIC_CALL_TYPE_URL: &str = "/gravity.v1.MsgConfirmLogicCall";
pub const MSG_SEND_TO_ETH_TYPE_URL: &str = "/gravity.v1.MsgSendToEth";
pub const MSG_REQUEST_BATCH_TYPE_URL: &str = "/gravity.v1.MsgRequestBatch";
pub const MSG_SUBMIT_BAD_SIGNATURE_EVIDENCE_TYPE_URL: &str =
    "/gravity.v1.MsgSubmitBadSignatureEvidence";
pub const MSG_CANCEL_SEND_TO_ETH_TYPE_URL: &str = "/gravity.v1.MsgCancelSendToEth";
pub const MSG_EXECUTE_IBC_AUTO_FORWARDS_TYPE_URL: &str = "/gravity.v1.MsgExecuteIbcAutoForwards";

/// Send a transaction updating the eth address for the sending
/// Cosmos address. The sending Cosmos address should be a validator
/// this can only be called once! Key rotation code is possible but
/// not currently implemented
pub async fn set_gravity_delegate_addresses(
    contact: &Contact,
    delegate_eth_address: EthAddress,
    delegate_cosmos_address: CosmosAddress,
    private_key: impl PrivateKey,
    fee: Coin,
) -> Result<TxResponse, CosmosGrpcError> {
    trace!("Updating Gravity Delegate addresses");
    let our_valoper_address = private_key
        .to_address(&contact.get_prefix())
        .unwrap()
        // This works so long as the format set by the cosmos hub is maintained
        // having a main prefix followed by a series of titles for specific keys
        // this will not work if that convention is broken. This will be resolved when
        // GRPC exposes prefix endpoints (coming to upstream cosmos sdk soon)
        .to_bech32(format!("{}valoper", contact.get_prefix()))
        .unwrap();

    let msg_set_orch_address = MsgSetOrchestratorAddress {
        validator: our_valoper_address.to_string(),
        orchestrator: delegate_cosmos_address.to_string(),
        eth_address: delegate_eth_address.to_string(),
    };

    let msg = Msg::new(MSG_SET_ORCHESTRATOR_ADDRESS_TYPE_URL, msg_set_orch_address);
    contact
        .send_message(
            &[msg],
            Some(MEMO.to_string()),
            &[fee],
            Some(TIMEOUT),
            private_key,
        )
        .await
}

/// Send in a confirmation for an array of validator sets, it's far more efficient to send these
/// as a single message
#[allow(clippy::too_many_arguments)]
pub async fn send_valset_confirms(
    evm_chain_prefix: &str,
    contact: &Contact,
    eth_private_key: EthPrivateKey,
    fee: Coin,
    valsets: Vec<Valset>,
    private_key: impl PrivateKey,
    gravity_id: String,
) -> Result<TxResponse, CosmosGrpcError> {
    let our_address = private_key.to_address(&contact.get_prefix()).unwrap();
    let our_eth_address = eth_private_key.to_address();

    let mut messages = Vec::new();

    for valset in valsets {
        trace!("Submitting signature for valset {:?}", valset);
        let message = encode_valset_confirm(gravity_id.clone(), valset.clone());
        let eth_signature = eth_private_key.sign_ethereum_msg(&message);
        trace!(
            "Sending valset update with address {} and sig {}",
            our_eth_address,
            bytes_to_hex_str(&eth_signature.to_bytes())
        );
        let confirm = MsgValsetConfirm {
            orchestrator: our_address.to_string(),
            eth_address: our_eth_address.to_string(),
            nonce: valset.nonce,
            signature: bytes_to_hex_str(&eth_signature.to_bytes()),
            evm_chain_prefix: evm_chain_prefix.to_string(),
        };
        let msg = Msg::new(MSG_VALSET_CONFIRM_TYPE_URL, confirm);
        messages.push(msg);
    }
    let res = contact
        .send_message(
            &messages,
            Some(MEMO.to_string()),
            &[fee],
            Some(TIMEOUT),
            private_key,
        )
        .await;
    info!("Valset confirm res is {:?}", res);
    res
}

/// Send in a confirmation for a specific transaction batch
pub async fn send_batch_confirm(
    evm_chain_prefix: &str,
    contact: &Contact,
    eth_private_key: EthPrivateKey,
    fee: Coin,
    transaction_batches: Vec<TransactionBatch>,
    private_key: impl PrivateKey,
    gravity_id: String,
) -> Result<TxResponse, CosmosGrpcError> {
    let our_address = private_key.to_address(&contact.get_prefix()).unwrap();
    let our_eth_address = eth_private_key.to_address();

    let mut messages = Vec::new();

    for batch in transaction_batches {
        trace!("Submitting signature for batch {:?}", batch);
        let message = encode_tx_batch_confirm(gravity_id.clone(), batch.clone());
        let eth_signature = eth_private_key.sign_ethereum_msg(&message);
        trace!(
            "Sending batch update with address {} and sig {}",
            our_eth_address,
            bytes_to_hex_str(&eth_signature.to_bytes())
        );
        let confirm = MsgConfirmBatch {
            token_contract: batch.token_contract.to_string(),
            orchestrator: our_address.to_string(),
            eth_signer: our_eth_address.to_string(),
            nonce: batch.nonce,
            signature: bytes_to_hex_str(&eth_signature.to_bytes()),
            evm_chain_prefix: evm_chain_prefix.to_string(),
        };
        let msg = Msg::new(MSG_CONFIRM_BATCH_TYPE_URL, confirm);
        messages.push(msg);
    }
    contact
        .send_message(
            &messages,
            Some(MEMO.to_string()),
            &[fee],
            Some(TIMEOUT),
            private_key,
        )
        .await
}

/// Send in a confirmation for a specific logic call
pub async fn send_logic_call_confirm(
    evm_chain_prefix: &str,
    contact: &Contact,
    eth_private_key: EthPrivateKey,
    fee: Coin,
    logic_calls: Vec<LogicCall>,
    private_key: impl PrivateKey,
    gravity_id: String,
) -> Result<TxResponse, CosmosGrpcError> {
    let our_address = private_key.to_address(&contact.get_prefix()).unwrap();
    let our_eth_address = eth_private_key.to_address();

    let mut messages = Vec::new();

    for call in logic_calls {
        trace!("Submitting signature for LogicCall {:?}", call);
        let message = encode_logic_call_confirm(gravity_id.clone(), call.clone());
        let eth_signature = eth_private_key.sign_ethereum_msg(&message);
        trace!(
            "Sending LogicCall update with address {} and sig {}",
            our_eth_address,
            bytes_to_hex_str(&eth_signature.to_bytes())
        );
        let confirm = MsgConfirmLogicCall {
            orchestrator: our_address.to_string(),
            eth_signer: our_eth_address.to_string(),
            signature: bytes_to_hex_str(&eth_signature.to_bytes()),
            invalidation_id: bytes_to_hex_str(&call.invalidation_id),
            invalidation_nonce: call.invalidation_nonce,
            evm_chain_prefix: evm_chain_prefix.to_string(),
        };
        let msg = Msg::new(MSG_CONFIRM_LOGIC_CALL_TYPE_URL, confirm);
        messages.push(msg);
    }
    contact
        .send_message(
            &messages,
            Some(MEMO.to_string()),
            &[fee],
            Some(TIMEOUT),
            private_key,
        )
        .await
}

/// Creates and submits Ethereum event claims from the input EthereumEvent collections
#[allow(clippy::too_many_arguments)]
pub async fn send_ethereum_claims(
    evm_chain_prefix: &str,
    contact: &Contact,
    our_cosmos_key: impl PrivateKey,
    deposits: Vec<SendToCosmosEvent>,
    withdraws: Vec<TransactionBatchExecutedEvent>,
    erc20_deploys: Vec<Erc20DeployedEvent>,
    logic_calls: Vec<LogicCallExecutedEvent>,
    valsets: Vec<ValsetUpdatedEvent>,
    fee: Coin,
) -> Result<TxResponse, CosmosGrpcError> {
    let our_cosmos_address = our_cosmos_key.to_address(&contact.get_prefix()).unwrap();

    // This sorts oracle messages by event nonce before submitting them. It's not a pretty implementation because
    // we're missing an intermediary layer of abstraction. We could implement 'EventTrait' and then implement sort
    // for it, but then when we go to transform 'EventTrait' objects into GravityMsg enum values we'll have all sorts
    // of issues extracting the inner object from the TraitObject. Likewise we could implement sort of GravityMsg but that
    // would require a truly horrendous (nearly 100 line) match statement to deal with all combinations. That match statement
    // could be reduced by adding two traits to sort against but really this is the easiest option.
    //
    // We index the events by event nonce in an unordered hashmap and then play them back in order into a vec
    let mut unordered_msgs = HashMap::new();

    // Create claim Msgs, keeping their event_nonces for insertion into unordered_msgs

    let deposit_nonces_msgs: Vec<(u64, Msg)> =
        create_claim_msgs(deposits, our_cosmos_address, evm_chain_prefix);
    let withdraw_nonces_msgs: Vec<(u64, Msg)> =
        create_claim_msgs(withdraws, our_cosmos_address, evm_chain_prefix);
    let deploy_nonces_msgs: Vec<(u64, Msg)> =
        create_claim_msgs(erc20_deploys, our_cosmos_address, evm_chain_prefix);
    let logic_nonces_msgs: Vec<(u64, Msg)> =
        create_claim_msgs(logic_calls, our_cosmos_address, evm_chain_prefix);
    let valset_nonces_msgs: Vec<(u64, Msg)> =
        create_claim_msgs(valsets, our_cosmos_address, evm_chain_prefix);

    // Collect all of the claims into an iterator, then add them to unordered_msgs
    deposit_nonces_msgs
        .into_iter()
        .chain(withdraw_nonces_msgs.into_iter())
        .chain(deploy_nonces_msgs.into_iter())
        .chain(logic_nonces_msgs.into_iter())
        .chain(valset_nonces_msgs.into_iter())
        .map(|(nonce, msg)| assert!(unordered_msgs.insert(nonce, msg).is_none()))
        .for_each(drop); // Exhaust the iterator so that `unordered_msgs` is populated from .map()

    let mut keys = Vec::new();
    for (key, _) in unordered_msgs.iter() {
        keys.push(*key);
    }
    // sorts ascending by default
    keys.sort_unstable();

    const MAX_ORACLE_MESSAGES: usize = 1000;
    let mut msgs = Vec::new();
    for i in keys {
        // pushes messages with a later nonce onto the end
        msgs.push(unordered_msgs.remove_entry(&i).unwrap().1);
    }
    // prevents the message buffer from getting too big if a lot of events
    // are left in a validators queue
    while msgs.len() > MAX_ORACLE_MESSAGES {
        // pops messages off of the end
        msgs.pop();
    }

    contact
        .send_message(&msgs, None, &[fee], Some(TIMEOUT), our_cosmos_key)
        .await
}

/// Creates the `Msg`s needed for `orchestrator` to attest to `events`
/// Returns a Vec of (event_nonce: u64, Msg), which will contain one (nonce, msg) per event
fn create_claim_msgs(
    events: Vec<impl EthereumEvent>,
    orchestrator: CosmosAddress,
    evm_chain_prefix: &str,
) -> Vec<(u64, Msg)> {
    let mut msgs = vec![];
    for event in events {
        // Create msg
        msgs.push((
            event.get_event_nonce(),
            event.to_claim_msg(orchestrator, evm_chain_prefix.to_string()),
        ));
    }
    msgs
}

/// Sends tokens from Cosmos to Ethereum. These tokens will not be sent immediately instead
/// they will require some time to be included in a batch. Note that there are three fees:
/// bridge_fee: the fee to be sent to Ethereum, which must be the same denom as the amount
/// chain_fee: the Gravity chain fee, which must be the same denom as the amount and which
///     must also meet the governance-defined minimum percentage of the amount
/// cosmos_fee: the Cosmos anti-spam fee set by each Validator which is required for any Tx
///     to be considered for the mempool.
pub async fn send_to_eth(
    evm_chain_prefix: &str,
    private_key: impl PrivateKey,
    destination: EthAddress,
    amount: Coin,
    bridge_fee: Coin,
    chain_fee: Option<Coin>,
    fee: Coin,
    contact: &Contact,
) -> Result<TxResponse, CosmosGrpcError> {
    let our_address = private_key.to_address(&contact.get_prefix()).unwrap();
    if amount.denom != bridge_fee.denom {
        return Err(CosmosGrpcError::BadInput(format!(
            "{} {} is an invalid denom set for SendToEth you must pay ethereum fees in the same token your sending",
            amount.denom, bridge_fee.denom,
        )));
    }
    let chain_fee = match chain_fee {
        Some(fee) => fee,
        None => Coin {
            amount: get_reasonable_send_to_eth_fee(contact, amount.amount.clone())
                .await
                .expect("Unable to get reasonable SendToEth fee"),
            denom: amount.denom.clone(),
        },
    };
    if amount.denom != chain_fee.denom {
        return Err(CosmosGrpcError::BadInput(format!(
            "{} {} is an invalid denom set for SendToEth you must pay chain fees in the same token your sending",
            amount.denom, chain_fee.denom,
        )));
    }
    let balances = contact.get_balances(our_address).await.unwrap();
    let mut found = false;
    for balance in balances {
        if balance.denom == amount.denom {
            let total_amount = amount.amount.clone() + (fee.amount.clone() * 2u8.into());
            if balance.amount < total_amount {
                return Err(CosmosGrpcError::BadInput(format!(
                    "Insufficient balance of {} to send {}",
                    amount.denom, total_amount,
                )));
            }
            found = true;
        }
    }
    if !found {
        return Err(CosmosGrpcError::BadInput(format!(
            "No balance of {} to send",
            amount.denom,
        )));
    }

    let msg_send_to_eth = MsgSendToEth {
        sender: our_address.to_string(),
        eth_dest: destination.to_string(),
        amount: Some(amount.into()),
<<<<<<< HEAD
        bridge_fee: Some(bridge_fee.clone().into()),
        evm_chain_prefix: evm_chain_prefix.to_string(),
=======
        bridge_fee: Some(bridge_fee.into()),
        chain_fee: Some(chain_fee.into()),
>>>>>>> 02ddac90
    };
    info!(
        "Sending to Ethereum with MsgSendToEth: {:?}",
        msg_send_to_eth
    );

    let msg = Msg::new(MSG_SEND_TO_ETH_TYPE_URL, msg_send_to_eth);
    contact
        .send_message(
            &[msg],
            Some(MEMO.to_string()),
            &[fee],
            Some(TIMEOUT),
            private_key,
        )
        .await
}

pub async fn send_request_batch(
    evm_chain_prefix: &str,
    private_key: impl PrivateKey,
    denom: String,
    fee: Option<Coin>,
    contact: &Contact,
) -> Result<TxResponse, CosmosGrpcError> {
    let our_address = private_key.to_address(&contact.get_prefix()).unwrap();

    let msg_request_batch = MsgRequestBatch {
        sender: our_address.to_string(),
        denom,
        evm_chain_prefix: evm_chain_prefix.to_string(),
    };
    let msg = Msg::new(MSG_REQUEST_BATCH_TYPE_URL, msg_request_batch);

    let fee: Vec<Coin> = match fee {
        Some(fee) => vec![fee],
        None => vec![],
    };
    contact
        .send_message(
            &[msg],
            Some(MEMO.to_string()),
            &fee,
            Some(TIMEOUT),
            private_key,
        )
        .await
}

/// Sends evidence of a bad signature to the chain to slash the malicious validator
/// who signed an invalid message with their Ethereum key
pub async fn submit_bad_signature_evidence(
    evm_chain_prefix: &str,
    private_key: impl PrivateKey,
    fee: Coin,
    contact: &Contact,
    signed_object: BadSignatureEvidence,
    signature: Signature,
) -> Result<TxResponse, CosmosGrpcError> {
    let our_address = private_key.to_address(&contact.get_prefix()).unwrap();

    let any = signed_object.to_any();

    let msg_submit_bad_signature_evidence = MsgSubmitBadSignatureEvidence {
        subject: Some(any),
        signature: bytes_to_hex_str(&signature.to_bytes()),
        sender: our_address.to_string(),
        evm_chain_prefix: evm_chain_prefix.to_string(),
    };

    let msg = Msg::new(
        MSG_SUBMIT_BAD_SIGNATURE_EVIDENCE_TYPE_URL,
        msg_submit_bad_signature_evidence,
    );
    contact
        .send_message(
            &[msg],
            Some(MEMO.to_string()),
            &[fee],
            Some(TIMEOUT),
            private_key,
        )
        .await
}

/// Cancels a user provided SendToEth transaction, provided it's not already in a batch
/// you should check with `QueryPendingSendToEth`
pub async fn cancel_send_to_eth(
    evm_chain_prefix: &str,
    private_key: impl PrivateKey,
    fee: Coin,
    contact: &Contact,
    transaction_id: u64,
) -> Result<TxResponse, CosmosGrpcError> {
    let our_address = private_key.to_address(&contact.get_prefix()).unwrap();

    let msg_cancel_send_to_eth = MsgCancelSendToEth {
        transaction_id,
        sender: our_address.to_string(),
        evm_chain_prefix: evm_chain_prefix.to_string(),
    };

    let msg = Msg::new(MSG_CANCEL_SEND_TO_ETH_TYPE_URL, msg_cancel_send_to_eth);
    contact
        .send_message(
            &[msg],
            Some(MEMO.to_string()),
            &[fee],
            Some(TIMEOUT),
            private_key,
        )
        .await
}

/// Executes a MsgExecuteIbcAutoForwards on the gravity chain, which will process forwards_to_clear number of pending ibc auto forwards
pub async fn execute_pending_ibc_auto_forwards(
    evm_chain_prefix: &str,
    contact: &Contact,
    cosmos_key: impl PrivateKey,
    fee: Coin,
    forwards_to_clear: u64,
) -> Result<(), CosmosGrpcError> {
    let prefix = contact.get_prefix();
    let cosmos_addr = cosmos_key.to_address(&prefix).unwrap();
    let msg = Msg::new(
        MSG_EXECUTE_IBC_AUTO_FORWARDS_TYPE_URL,
        MsgExecuteIbcAutoForwards {
            evm_chain_prefix: evm_chain_prefix.to_string(),
            forwards_to_clear,
            executor: cosmos_addr.to_string(),
        },
    );
    let timeout = Duration::from_secs(60);
    let res = contact
        .send_message(&[msg], None, &[fee], Some(timeout), cosmos_key)
        .await;

    if res.is_err() {
        return Err(res.err().unwrap());
    }

    Ok(())
}<|MERGE_RESOLUTION|>--- conflicted
+++ resolved
@@ -374,13 +374,9 @@
         sender: our_address.to_string(),
         eth_dest: destination.to_string(),
         amount: Some(amount.into()),
-<<<<<<< HEAD
-        bridge_fee: Some(bridge_fee.clone().into()),
-        evm_chain_prefix: evm_chain_prefix.to_string(),
-=======
         bridge_fee: Some(bridge_fee.into()),
         chain_fee: Some(chain_fee.into()),
->>>>>>> 02ddac90
+        evm_chain_prefix: evm_chain_prefix.to_string(),
     };
     info!(
         "Sending to Ethereum with MsgSendToEth: {:?}",
