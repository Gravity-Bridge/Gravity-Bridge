--- conflicted
+++ resolved
@@ -31,8 +31,7 @@
 ) -> Uint256 {
     let mut grpc_client = grpc_client;
 
-<<<<<<< HEAD
-    let latest_block = get_block_number_with_retry(web3).await;
+    let latest_block = get_latest_safe_block(web3).await;
     let mut last_event_nonce: Uint256 = get_last_event_nonce_with_retry(
         &mut grpc_client,
         our_cosmos_address,
@@ -41,13 +40,6 @@
     )
     .await
     .into();
-=======
-    let latest_block = get_latest_safe_block(web3).await;
-    let mut last_event_nonce: Uint256 =
-        get_last_event_nonce_with_retry(&mut grpc_client, our_cosmos_address, prefix)
-            .await
-            .into();
->>>>>>> 02ddac90
 
     // zero indicates this oracle has never submitted an event before since there is no
     // zero event nonce (it's pre-incremented in the solidity contract) we have to go
