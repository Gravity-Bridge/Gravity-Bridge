--- conflicted
+++ resolved
@@ -299,73 +299,4 @@
         // assume the safe option where we don't know
         _ => 96u8.into(),
     }
-<<<<<<< HEAD
-}
-
-pub async fn get_evm_chain_prefix(web3: &Web3) -> String {
-    let net_version = get_net_version_with_retry(&web3).await;
-    get_evm_chain_prefix_from_net_version(net_version)
-}
-
-/// must be constant string
-pub fn get_evm_chain_prefix_from_net_version(net_version: u64) -> String {
-    match net_version {
-        // Mainline Ethereum, Ethereum classic, or the Ropsten, Kotti, Mordor testnets
-        // all Ethereum proof of stake Chains
-        1 => "ethereum".to_string(),
-        2 => "morden-testnet".to_string(),
-        3 => "ropsten-testnet".to_string(),
-        4 => "rinkeby-testnet".to_string(),
-        5 => "goerli-testnet".to_string(),
-        11155111 => "sepolia-testnet".to_string(),
-        10 => "optimism".to_string(),
-        69 => "optimism-kovan-testnet".to_string(),
-        42 => "kovan-testnet".to_string(),
-        137 => "polygon".to_string(),
-        80001 => "polygon-mumbai-testnet".to_string(),
-        250 => "fantom".to_string(),
-        100 => "xdai".to_string(),
-        56 => "bsc".to_string(),
-        97 => "bsc-testnet".to_string(),
-        _ => format!("chain-{}", net_version),
-    }
-}
-
-pub fn get_evm_chain_name(net_version: u64) -> String {
-    match net_version {
-        // Mainline Ethereum, Ethereum classic, or the Ropsten, Kotti, Mordor testnets
-        // all Ethereum proof of stake Chains
-        1 => "Ethereum Mainnet".to_string(),
-        2 => "Morden Testnet".to_string(),
-        3 => "Ropsten Testnet".to_string(),
-        4 => "Rinkeby Testnet".to_string(),
-        5 => "Goerli Testnet".to_string(),
-        11155111 => "Sepolia Testnet".to_string(),
-        10 => "Optimism Mainnet".to_string(),
-        69 => "Optimism Kovan Testnet".to_string(),
-        42 => "Kovan Testnet".to_string(),
-        137 => "Polygon Mainnet".to_string(),
-        80001 => "Polygon Mumbai Testnet".to_string(),
-        250 => "Fantom Mainnet".to_string(),
-        100 => "XDai Mainnet".to_string(),
-        56 => "BSC Mainnet".to_string(),
-        _ => format!("Chain {}", net_version),
-    }
-}
-
-#[test]
-fn get_chain_prefix() {
-    assert_eq!(get_evm_chain_prefix_from_net_version(1), "ethereum");
-    assert_eq!(get_evm_chain_prefix_from_net_version(137), "polygon");
-    assert_eq!(get_evm_chain_prefix_from_net_version(56), "bsc");
-    assert_eq!(
-        get_evm_chain_prefix_from_net_version(11155111),
-        "sepolia-testnet"
-    );
-    assert_eq!(
-        get_evm_chain_prefix_from_net_version(234567),
-        "chain-234567"
-    );
-=======
->>>>>>> e9b800d0
 }