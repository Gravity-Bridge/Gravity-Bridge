--- conflicted
+++ resolved
@@ -43,20 +43,15 @@
     starting_block: Uint256,
 ) -> Result<CheckedNonces, GravityError> {
     let our_cosmos_address = our_private_key.to_address(&contact.get_prefix()).unwrap();
-<<<<<<< HEAD
-    let latest_block = get_block_number_with_retry(web3).await;
-    let latest_block = latest_block - block_delay;
-    let block_to_search = convert_block_to_search();
-=======
     let latest_block = get_latest_safe_block(web3).await;
     trace!(
         "Checking for events starting {} safe {}",
         starting_block,
         latest_block
     );
->>>>>>> 8345d844
-
-    // if the latest block is more than block_to_search ahead do not search the full history
+    let block_to_search = convert_block_to_search();
+
+    // if the latest block is more than BLOCKS_TO_SEARCH ahead do not search the full history
     // comparison only to prevent panic on underflow.
     let latest_block = if latest_block > starting_block
         && latest_block.clone() - starting_block.clone() > block_to_search.into()
@@ -307,13 +302,8 @@
         // all Ethereum proof of stake Chains
         1 | 3 | 6 | 7 => get_finalized_block_with_retry(web3).await,
         // Dev, our own Gravity Ethereum testnet, and Hardhat respectively
-<<<<<<< HEAD
-        // all single signer chains with no chance of any reorgs. 421 - goerli custom fork
-        2018 | 15 | 31337 | 97 | 420 | 421 => 0u8.into(),
-=======
         // all single signer chains with no chance of any reorgs
         2018 | 15 | 31337 => block_number,
->>>>>>> 8345d844
         // Rinkeby and Goerli use Clique (POA) Consensus, finality takes
         // up to num validators blocks. Number is higher than Ethereum based
         // on experience with operational issues
