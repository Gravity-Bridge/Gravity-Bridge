//! This file contains the main loops for two distinct functions that just happen to reside int his same binary for ease of use. The Ethereum Signer and the Ethereum Oracle are both roles in Gravity
//! that can only be run by a validator. This single binary the 'Orchestrator' runs not only these two rules but also the untrusted role of a relayer, that does not need any permissions and has it's
//! own crate and binary so that anyone may run it.

use crate::{ethereum_event_watcher::check_for_events, oracle_resync::get_last_checked_block};
use clarity::PrivateKey as EthPrivateKey;
use clarity::{address::Address as EthAddress, Uint256};
use cosmos_gravity::query::get_gravity_params;
use cosmos_gravity::{
    query::{
        get_oldest_unsigned_logic_calls, get_oldest_unsigned_transaction_batches,
        get_oldest_unsigned_valsets,
    },
    send::{send_batch_confirm, send_logic_call_confirm, send_valset_confirms},
    utils::get_last_event_nonce_with_retry,
};
use deep_space::error::CosmosGrpcError;
use deep_space::Contact;
use deep_space::{client::ChainStatus, utils::FeeInfo};
use deep_space::{
    coin::Coin,
    private_key::{CosmosPrivateKey, PrivateKey},
};
use futures::future::{join, join3};
use gravity_proto::cosmos_sdk_proto::cosmos::base::abci::v1beta1::TxResponse;
use gravity_proto::gravity::query_client::QueryClient as GravityQueryClient;
use gravity_utils::types::GravityBridgeToolsConfig;
use metrics_exporter::{metrics_errors_counter, metrics_latest, metrics_warnings_counter};
use relayer::main_loop::all_relayer_loops;
use std::cmp::min;
use std::process::exit;
use std::time::Duration;
use std::time::Instant;
use tokio::time::sleep as delay_for;
use tonic::transport::Channel;
use web30::client::Web3;

/// The execution speed governing all loops in this file
/// which is to say all loops started by Orchestrator main
/// loop except the relayer loop
pub const ETH_SIGNER_LOOP_SPEED: Duration = Duration::from_secs(11);
pub const ETH_ORACLE_LOOP_SPEED: Duration = Duration::from_secs(13);
/// Run the oracle loop slower while waiting for the merge
pub const ETH_ORACLE_WAITING_SPEED: Duration = Duration::from_secs(90);

/// This loop combines the three major roles required to make
/// up the 'Orchestrator', all three of these are async loops
/// meaning they will occupy the same thread, but since they do
/// very little actual cpu bound work and spend the vast majority
/// of all execution time sleeping this shouldn't be an issue at all.
#[allow(clippy::too_many_arguments)]
pub async fn orchestrator_main_loop(
    cosmos_key: CosmosPrivateKey,
    ethereum_key: EthPrivateKey,
    web3: Web3,
    contact: Contact,
    grpc_client: GravityQueryClient<Channel>,
    evm_chain_prefix: &str,
    gravity_contract_address: EthAddress,
    gravity_id: String,
    user_fee_amount: Coin,
    config: GravityBridgeToolsConfig,
) {
    let fee = user_fee_amount;

    let a = eth_oracle_main_loop(
        cosmos_key,
        web3.clone(),
        contact.clone(),
        grpc_client.clone(),
        &evm_chain_prefix,
        gravity_contract_address,
        fee.clone(),
    );
    let b = eth_signer_main_loop(
        &evm_chain_prefix,
        cosmos_key,
        ethereum_key,
        contact.clone(),
        grpc_client.clone(),
        fee.clone(),
    );
    let c = all_relayer_loops(
        Some(cosmos_key),
        ethereum_key,
        web3.clone(),
        contact.clone(),
        grpc_client.clone(),
        &evm_chain_prefix,
        gravity_contract_address,
        gravity_id,
        Some(fee.clone()),
        config.relayer,
    );

    // if the relayer is not enabled we just don't start the relayer_main_loop or ibc_auto_forward_loop futures
    if config.orchestrator.relayer_enabled {
        join3(a, b, c).await;
    } else {
        join(a, b).await;
    }
}

const DELAY: Duration = Duration::from_secs(5);

/// This function is responsible for making sure that Ethereum events are retrieved from the Ethereum blockchain
/// and ferried over to Cosmos where they will be used to issue tokens or process batches.
pub async fn eth_oracle_main_loop(
    cosmos_key: CosmosPrivateKey,
    web3: Web3,
    contact: Contact,
    grpc_client: GravityQueryClient<Channel>,
    evm_chain_prefix: &str,
    gravity_contract_address: EthAddress,
    fee: Coin,
) {
    let our_cosmos_address = cosmos_key.to_address(&contact.get_prefix()).unwrap();
    let long_timeout_web30 = Web3::new(&web3.get_url(), Duration::from_secs(120));
    let mut last_checked_block: Uint256 = get_last_checked_block(
        grpc_client.clone(),
        evm_chain_prefix,
        our_cosmos_address,
        contact.get_prefix(),
        gravity_contract_address,
        &long_timeout_web30,
    )
    .await;

    // In case of governance vote to unhalt bridge, need to replay old events. Keep track of the
    // last checked event nonce to detect when this happens
    let mut last_checked_event: Uint256 = 0u8.into();
    info!("Oracle resync complete, Oracle now operational");
    let mut grpc_client = grpc_client;

    loop {
        let loop_start = Instant::now();

        let latest_eth_block = web3.eth_block_number().await;
        let latest_cosmos_block = contact.get_chain_status().await;

        match (&latest_eth_block, latest_cosmos_block) {
            (Ok(latest_eth_block), Ok(ChainStatus::Moving { block_height })) => {
                trace!(
                    "Latest Eth block {} Latest Cosmos block {}",
                    latest_eth_block,
                    block_height,
                );

                metrics_latest(block_height, "latest_cosmos_block");
                // Converting into u64
                metrics_latest(latest_eth_block.to_u64_digits()[0], "latest_eth_block");
            }
            (Ok(_latest_eth_block), Ok(ChainStatus::Syncing)) => {
                warn!("Cosmos node syncing, Eth oracle paused");
                metrics_warnings_counter(2, "Cosmos node syncing");
                delay_for(DELAY).await;
                continue;
            }
            (Ok(_latest_eth_block), Ok(ChainStatus::WaitingToStart)) => {
                warn!("Cosmos node syncing waiting for chain start, Eth oracle paused");
                metrics_warnings_counter(2, "Cosmos node syncing waiting for chain start");
                delay_for(DELAY).await;
                continue;
            }
            (Ok(_), Err(_)) => {
                warn!("Could not contact Cosmos grpc, trying again");
                metrics_warnings_counter(2, "Could not contact Cosmos grpc");
                delay_for(DELAY).await;
                continue;
            }
            (Err(_), Ok(_)) => {
                warn!("Could not contact Eth node, trying again");
                metrics_warnings_counter(1, "Could not contact Eth node");
                delay_for(DELAY).await;
                continue;
            }
            (Err(_), Err(_)) => {
                error!("Could not reach Ethereum or Cosmos rpc!");

                metrics_errors_counter(0, "Could not reach Ethereum or Cosmos rpc");

                delay_for(DELAY).await;
                continue;
            }
        }

        // if the governance vote reset last event nonce sent by validator to some lower value, we can detect this
        // by comparing last_event_nonce retrieved from the chain with last_checked_event saved by the orchestrator
        // in order to reset last_checked_block and last_checked_event and continue from that point
        let last_event_nonce: Uint256 = get_last_event_nonce_with_retry(
            &mut grpc_client,
            our_cosmos_address,
            contact.get_prefix().clone(),
            evm_chain_prefix.to_string(),
        )
        .await
        .into();

        if last_event_nonce < last_checked_event {
            // validator went back in history
            info!("Governance unhalt vote must have happened, resetting the block to check!");
            last_checked_event = last_event_nonce;
            last_checked_block = get_last_checked_block(
                grpc_client.clone(),
                evm_chain_prefix,
                our_cosmos_address,
                contact.get_prefix(),
                gravity_contract_address,
                &web3,
            )
            .await;
        }

        // Relays events from Ethereum -> Cosmos
        match check_for_events(
            &web3,
            &evm_chain_prefix,
            &contact,
            &mut grpc_client,
            gravity_contract_address,
            cosmos_key,
            fee.clone(),
            last_checked_block.clone(),
        )
        .await
        {
            Ok(nonces) => {
                // If the governance happened while check_for_events() was executing and there were no new event nonces,
                // nonces.event_nonce would return lower value than last_checked_event. We want to keep last_checked_event
                // value so it could be used in the next iteration to check if we should return to the
                // earlier block and continue from that point. CheckedNonces is accurate unless a governance vote happens.
                last_checked_block = nonces.block_number;
                if nonces.event_nonce > last_checked_event {
                    last_checked_event = nonces.event_nonce;
                }
<<<<<<< HEAD
                // let metrics = last_checked_event.to_u64_digits();
                // if metrics.len() > 0 {
                //     metrics_latest(metrics[0], "last_checked_event");
                // }
                // metrics_latest(0u64, "last_checked_event");
                metrics_latest(last_checked_event.to_u64_digits()[0], "last_checked_event");
=======
                metrics_latest(
                    last_checked_event.to_string().parse().unwrap(),
                    "last_checked_event",
                );
>>>>>>> 8345d844
            }
            Err(e) => {
                error!("Failed to get events for block range, Check your Eth node and Cosmos gRPC {:?}", e);
                metrics_errors_counter(0, "Failed to get events for block range");
            }
        }

        // a bit of logic that tires to keep things running every LOOP_SPEED seconds exactly
        // this is not required for any specific reason. In fact we expect and plan for
        // the timing being off significantly
        let elapsed = Instant::now() - loop_start;
        if elapsed < ETH_ORACLE_LOOP_SPEED {
            delay_for(ETH_ORACLE_LOOP_SPEED - elapsed).await;
        }
    }
}

/// The eth_signer simply signs off on any batches or validator sets provided by the validator
/// since these are provided directly by a trusted Cosmsos node they can simply be assumed to be
/// valid and signed off on.
pub async fn eth_signer_main_loop(
    evm_chain_prefix: &str,
    cosmos_key: CosmosPrivateKey,
    ethereum_key: EthPrivateKey,
    contact: Contact,
    grpc_client: GravityQueryClient<Channel>,
    fee: Coin,
) {
    let our_cosmos_address = cosmos_key.to_address(&contact.get_prefix()).unwrap();
    let mut grpc_client = grpc_client;

    loop {
        let loop_start = Instant::now();

        // repeatedly refreshing the parameters here maintains loop correctness
        // if the gravity_id is changed or slashing windows are changed. Neither of these
        // is very probable
        let params = match get_gravity_params(&mut grpc_client).await {
            Ok(p) => p,
            Err(e) => {
                error!("Failed to get Gravity parameters with {} correct your Cosmos gRPC connection immediately, you are risking slashing",e);
                metrics_errors_counter(2, "Failed to get Gravity parameters correct your Cosmos gRPC connection immediately, you are risking slashing");
                continue;
            }
        };
        let blocks_until_slashing = min(
            min(params.signed_valsets_window, params.signed_batches_window),
            params.signed_logic_calls_window,
        );
        let gravity_id = params.gravity_id;

        let latest_cosmos_block = contact.get_chain_status().await;
        match latest_cosmos_block {
            Ok(ChainStatus::Moving { block_height }) => {
                trace!("Latest Cosmos block {}", block_height,);
            }
            Ok(ChainStatus::Syncing) => {
                warn!("Cosmos node syncing, Eth signer paused");
                warn!("If this operation will take more than {} blocks of time you must find another node to submit signatures or risk slashing", blocks_until_slashing);
                metrics_warnings_counter(2, "Cosmos node syncing, Eth signer paused");
                metrics_latest(blocks_until_slashing, "blocks_until_slashing");
                delay_for(DELAY).await;
                continue;
            }
            Ok(ChainStatus::WaitingToStart) => {
                warn!("Cosmos node syncing waiting for chain start, Eth signer paused");
                metrics_warnings_counter(
                    2,
                    "Cosmos node syncing waiting for chain start, Eth signer paused",
                );
                delay_for(DELAY).await;
                continue;
            }
            Err(_) => {
                error!("Could not reach Cosmos rpc! You must correct this or you risk being slashed in {} blocks", blocks_until_slashing);
                delay_for(DELAY).await;
                metrics_latest(blocks_until_slashing, "blocks_until_slashing");
                metrics_errors_counter(
                    2,
                    "Could not reach Cosmos rpc! You must correct this or you risk being slashed",
                );
                continue;
            }
        }

        // sign the last unsigned valsets
        match get_oldest_unsigned_valsets(
            &mut grpc_client,
            our_cosmos_address,
            contact.get_prefix(),
            evm_chain_prefix.to_string(),
        )
        .await
        {
            Ok(valsets) => {
                if valsets.is_empty() {
                    trace!("No validator sets to sign, node is caught up!")
                } else {
                    info!(
                        "Sending {} valset confirms starting with nonce {}",
                        valsets.len(),
                        valsets[0].nonce
                    );
                    let res = send_valset_confirms(
                        evm_chain_prefix,
                        &contact,
                        ethereum_key,
                        fee.clone(),
                        valsets,
                        cosmos_key,
                        gravity_id.clone(),
                    )
                    .await;
                    trace!("Valset confirm result is {:?}", res);
                    check_for_fee_error(res, &fee);
                }
            }
            Err(e) => trace!(
                "Failed to get unsigned valsets, check your Cosmos gRPC {:?}",
                e
            ),
        }

        // sign the last unsigned batch, TODO check if we already have signed this
        match get_oldest_unsigned_transaction_batches(
            &mut grpc_client,
            evm_chain_prefix,
            our_cosmos_address,
            contact.get_prefix(),
        )
        .await
        {
            Ok(last_unsigned_batches) => {
                if last_unsigned_batches.is_empty() {
                    trace!("No unsigned batch sets to sign, node is caught up!")
                } else {
                    info!(
                        "Sending {} batch confirms starting with nonce {}",
                        last_unsigned_batches.len(),
                        last_unsigned_batches[0].nonce
                    );

                    let res = send_batch_confirm(
                        evm_chain_prefix,
                        &contact,
                        ethereum_key,
                        fee.clone(),
                        last_unsigned_batches,
                        cosmos_key,
                        gravity_id.clone(),
                    )
                    .await;
                    trace!("Batch confirm result is {:?}", res);
                    check_for_fee_error(res, &fee);
                }
            }
            Err(e) => trace!(
                "Failed to get unsigned Batches, check your Cosmos gRPC {:?}",
                e
            ),
        }

        match get_oldest_unsigned_logic_calls(
            &mut grpc_client,
            evm_chain_prefix,
            our_cosmos_address,
            contact.get_prefix(),
        )
        .await
        {
            Ok(last_unsigned_calls) => {
                if last_unsigned_calls.is_empty() {
                    trace!("No unsigned call sets to sign, node is caught up!")
                } else {
                    info!(
                        "Sending {} logic call confirms starting with nonce {}",
                        last_unsigned_calls.len(),
                        last_unsigned_calls[0].invalidation_nonce
                    );
                    let res = send_logic_call_confirm(
                        evm_chain_prefix,
                        &contact,
                        ethereum_key,
                        fee.clone(),
                        last_unsigned_calls,
                        cosmos_key,
                        gravity_id.clone(),
                    )
                    .await;
                    trace!("call confirm result is {:?}", res);
                    check_for_fee_error(res, &fee);
                }
            }
            Err(e) => info!(
                "Failed to get unsigned Logic Calls, check your Cosmos gRPC {:?}",
                e
            ),
        }

        // a bit of logic that tires to keep things running every LOOP_SPEED seconds exactly
        // this is not required for any specific reason. In fact we expect and plan for
        // the timing being off significantly
        let elapsed = Instant::now() - loop_start;
        if elapsed < ETH_SIGNER_LOOP_SPEED {
            delay_for(ETH_SIGNER_LOOP_SPEED - elapsed).await;
        }
    }
}

/// Checks for fee errors on our confirm submission transactions, a failure here
/// can be fatal and cause slashing so we want to warn the user and exit. There is
/// no point in running if we can't perform our most important function
fn check_for_fee_error(res: Result<TxResponse, CosmosGrpcError>, fee: &Coin) {
    if let Err(CosmosGrpcError::InsufficientFees { fee_info }) = res {
        match fee_info {
            FeeInfo::InsufficientFees { min_fees } => {
                error!(
                    "Your specified fee value {} is too small please use at least {}",
                    fee,
                    Coin::display_list(&min_fees)
                );
                error!("Correct fee argument immediately! You will be slashed within a few hours if you fail to do so");
                exit(1);
            }
            FeeInfo::InsufficientGas { .. } => {
                panic!("Hardcoded gas amounts insufficient!");
            }
        }
    }
}<|MERGE_RESOLUTION|>--- conflicted
+++ resolved
@@ -233,19 +233,10 @@
                 if nonces.event_nonce > last_checked_event {
                     last_checked_event = nonces.event_nonce;
                 }
-<<<<<<< HEAD
-                // let metrics = last_checked_event.to_u64_digits();
-                // if metrics.len() > 0 {
-                //     metrics_latest(metrics[0], "last_checked_event");
-                // }
-                // metrics_latest(0u64, "last_checked_event");
-                metrics_latest(last_checked_event.to_u64_digits()[0], "last_checked_event");
-=======
                 metrics_latest(
                     last_checked_event.to_string().parse().unwrap(),
                     "last_checked_event",
                 );
->>>>>>> 8345d844
             }
             Err(e) => {
                 error!("Failed to get events for block range, Check your Eth node and Cosmos gRPC {:?}", e);
