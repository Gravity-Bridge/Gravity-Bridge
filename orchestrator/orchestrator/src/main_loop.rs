//! This file contains the main loops for two distinct functions that just happen to reside int his same binary for ease of use. The Ethereum Signer and the Ethereum Oracle are both roles in Gravity
//! that can only be run by a validator. This single binary the 'Orchestrator' runs not only these two rules but also the untrusted role of a relayer, that does not need any permissions and has it's
//! own crate and binary so that anyone may run it.

use crate::{ethereum_event_watcher::check_for_events, oracle_resync::get_last_checked_block};
use clarity::PrivateKey as EthPrivateKey;
use clarity::{address::Address as EthAddress, Uint256};
use cosmos_gravity::query::get_gravity_params;
use cosmos_gravity::{
    query::{
        get_oldest_unsigned_logic_calls, get_oldest_unsigned_transaction_batches,
        get_oldest_unsigned_valsets,
    },
    send::{send_batch_confirm, send_logic_call_confirm, send_valset_confirms},
    utils::get_last_event_nonce_with_retry,
};
use deep_space::error::CosmosGrpcError;
use deep_space::Contact;
use deep_space::{client::ChainStatus, utils::FeeInfo};
use deep_space::{
    coin::Coin,
    private_key::{CosmosPrivateKey, PrivateKey},
};
use futures::future::{join, join3};
use gravity_proto::cosmos_sdk_proto::cosmos::base::abci::v1beta1::TxResponse;
use gravity_proto::gravity::query_client::QueryClient as GravityQueryClient;
use gravity_utils::get_with_retry::get_net_version_with_retry;
use gravity_utils::types::GravityBridgeToolsConfig;
use metrics_exporter::{metrics_errors_counter, metrics_latest, metrics_warnings_counter};
use relayer::main_loop::all_relayer_loops;
use std::cmp::min;
use std::process::exit;
use std::time::Duration;
use std::time::Instant;
use tokio::time::sleep as delay_for;
use tonic::transport::Channel;
use web30::client::Web3;

/// The execution speed governing all loops in this file
/// which is to say all loops started by Orchestrator main
/// loop except the relayer loop
pub const ETH_SIGNER_LOOP_SPEED: Duration = Duration::from_secs(11);
pub const ETH_ORACLE_LOOP_SPEED: Duration = Duration::from_secs(13);
/// Run the oracle loop slower while waiting for the merge
pub const ETH_ORACLE_WAITING_SPEED: Duration = Duration::from_secs(90);

/// This loop combines the three major roles required to make
/// up the 'Orchestrator', all three of these are async loops
/// meaning they will occupy the same thread, but since they do
/// very little actual cpu bound work and spend the vast majority
/// of all execution time sleeping this shouldn't be an issue at all.
#[allow(clippy::too_many_arguments)]
pub async fn orchestrator_main_loop(
    cosmos_key: CosmosPrivateKey,
    ethereum_key: EthPrivateKey,
    web3: Web3,
    contact: Contact,
    grpc_client: GravityQueryClient<Channel>,
    evm_chain_prefix: &str,
    gravity_contract_address: EthAddress,
    gravity_id: String,
    user_fee_amount: Coin,
    config: GravityBridgeToolsConfig,
) {
    let fee = user_fee_amount;

    let a = eth_oracle_main_loop(
        cosmos_key,
        web3.clone(),
        contact.clone(),
        grpc_client.clone(),
        &evm_chain_prefix,
        gravity_contract_address,
        fee.clone(),
    );
    let b = eth_signer_main_loop(
        &evm_chain_prefix,
        cosmos_key,
        ethereum_key,
        contact.clone(),
        grpc_client.clone(),
        fee.clone(),
    );
    let c = all_relayer_loops(
        Some(cosmos_key),
        ethereum_key,
        web3.clone(),
        contact.clone(),
        grpc_client.clone(),
        &evm_chain_prefix,
        gravity_contract_address,
        gravity_id,
        Some(fee.clone()),
        config.relayer,
    );

    // if the relayer is not enabled we just don't start the relayer_main_loop or ibc_auto_forward_loop futures
    if config.orchestrator.relayer_enabled {
        join3(a, b, c).await;
    } else {
        join(a, b).await;
    }
}

const DELAY: Duration = Duration::from_secs(5);

/// This function is responsible for making sure that Ethereum events are retrieved from the Ethereum blockchain
/// and ferried over to Cosmos where they will be used to issue tokens or process batches.
pub async fn eth_oracle_main_loop(
    cosmos_key: CosmosPrivateKey,
    web3: Web3,
    contact: Contact,
    grpc_client: GravityQueryClient<Channel>,
    evm_chain_prefix: &str,
    gravity_contract_address: EthAddress,
    fee: Coin,
) {
    let our_cosmos_address = cosmos_key.to_address(&contact.get_prefix()).unwrap();
    let long_timeout_web30 = Web3::new(&web3.get_url(), Duration::from_secs(120));
<<<<<<< HEAD
    let net_version = get_net_version_with_retry(&web3).await;
    let block_delay = get_block_delay(net_version);
=======
>>>>>>> 02ddac90
    let mut last_checked_block: Uint256 = get_last_checked_block(
        grpc_client.clone(),
        evm_chain_prefix,
        our_cosmos_address,
        contact.get_prefix(),
        gravity_contract_address,
        &long_timeout_web30,
    )
    .await;

    // In case of governance vote to unhalt bridge, need to replay old events. Keep track of the
    // last checked event nonce to detect when this happens
    let mut last_checked_event: Uint256 = 0u8.into();
    info!("Oracle resync complete, Oracle now operational");
    let mut grpc_client = grpc_client;

    loop {
        let loop_start = Instant::now();

        let latest_eth_block = web3.eth_block_number().await;
        let latest_cosmos_block = contact.get_chain_status().await;

        match (&latest_eth_block, latest_cosmos_block) {
            (Ok(latest_eth_block), Ok(ChainStatus::Moving { block_height })) => {
                trace!(
                    "Latest Eth block {} Latest Cosmos block {}",
                    latest_eth_block,
                    block_height,
                );

                metrics_latest(block_height, "latest_cosmos_block");
                // Converting into u64
                metrics_latest(latest_eth_block.to_u64_digits()[0], "latest_eth_block");
            }
            (Ok(_latest_eth_block), Ok(ChainStatus::Syncing)) => {
                warn!("Cosmos node syncing, Eth oracle paused");
                metrics_warnings_counter(2, "Cosmos node syncing");
                delay_for(DELAY).await;
                continue;
            }
            (Ok(_latest_eth_block), Ok(ChainStatus::WaitingToStart)) => {
                warn!("Cosmos node syncing waiting for chain start, Eth oracle paused");
                metrics_warnings_counter(2, "Cosmos node syncing waiting for chain start");
                delay_for(DELAY).await;
                continue;
            }
            (Ok(_), Err(_)) => {
                warn!("Could not contact Cosmos grpc, trying again");
                metrics_warnings_counter(2, "Could not contact Cosmos grpc");
                delay_for(DELAY).await;
                continue;
            }
            (Err(_), Ok(_)) => {
                warn!("Could not contact Eth node, trying again");
                metrics_warnings_counter(1, "Could not contact Eth node");
                delay_for(DELAY).await;
                continue;
            }
            (Err(_), Err(_)) => {
                error!("Could not reach Ethereum or Cosmos rpc!");

                metrics_errors_counter(0, "Could not reach Ethereum or Cosmos rpc");

                delay_for(DELAY).await;
                continue;
            }
        }

        // if the governance vote reset last event nonce sent by validator to some lower value, we can detect this
        // by comparing last_event_nonce retrieved from the chain with last_checked_event saved by the orchestrator
        // in order to reset last_checked_block and last_checked_event and continue from that point
        let last_event_nonce: Uint256 = get_last_event_nonce_with_retry(
            &mut grpc_client,
            our_cosmos_address,
            contact.get_prefix().clone(),
            evm_chain_prefix.to_string(),
        )
        .await
        .into();

        if last_event_nonce < last_checked_event {
            // validator went back in history
            info!("Governance unhalt vote must have happened, resetting the block to check!");
            last_checked_event = last_event_nonce;
            last_checked_block = get_last_checked_block(
                grpc_client.clone(),
                evm_chain_prefix,
                our_cosmos_address,
                contact.get_prefix(),
                gravity_contract_address,
                &web3,
            )
            .await;
        }

        // Relays events from Ethereum -> Cosmos
        match check_for_events(
            &web3,
            &evm_chain_prefix,
            &contact,
            &mut grpc_client,
            gravity_contract_address,
            cosmos_key,
            fee.clone(),
            last_checked_block.clone(),
        )
        .await
        {
            Ok(nonces) => {
                // If the governance happened while check_for_events() was executing and there were no new event nonces,
                // nonces.event_nonce would return lower value than last_checked_event. We want to keep last_checked_event
                // value so it could be used in the next iteration to check if we should return to the
                // earlier block and continue from that point. CheckedNonces is accurate unless a governance vote happens.
                last_checked_block = nonces.block_number;
                if nonces.event_nonce > last_checked_event {
                    last_checked_event = nonces.event_nonce;
                }
                metrics_latest(
                    last_checked_event.to_string().parse().unwrap(),
                    "last_checked_event",
                );
            }
            Err(e) => {
                error!("Failed to get events for block range, Check your Eth node and Cosmos gRPC {:?}", e);
                metrics_errors_counter(0, "Failed to get events for block range");
            }
        }

        // a bit of logic that tires to keep things running every LOOP_SPEED seconds exactly
        // this is not required for any specific reason. In fact we expect and plan for
        // the timing being off significantly
        let elapsed = Instant::now() - loop_start;
        if elapsed < ETH_ORACLE_LOOP_SPEED {
            delay_for(ETH_ORACLE_LOOP_SPEED - elapsed).await;
        }
    }
}

/// The eth_signer simply signs off on any batches or validator sets provided by the validator
/// since these are provided directly by a trusted Cosmsos node they can simply be assumed to be
/// valid and signed off on.
pub async fn eth_signer_main_loop(
    evm_chain_prefix: &str,
    cosmos_key: CosmosPrivateKey,
    ethereum_key: EthPrivateKey,
    contact: Contact,
    grpc_client: GravityQueryClient<Channel>,
    fee: Coin,
) {
    let our_cosmos_address = cosmos_key.to_address(&contact.get_prefix()).unwrap();
    let mut grpc_client = grpc_client;

    loop {
        let loop_start = Instant::now();

        // repeatedly refreshing the parameters here maintains loop correctness
        // if the gravity_id is changed or slashing windows are changed. Neither of these
        // is very probable
        let params = match get_gravity_params(&mut grpc_client).await {
            Ok(p) => p,
            Err(e) => {
                error!("Failed to get Gravity parameters with {} correct your Cosmos gRPC connection immediately, you are risking slashing",e);
                metrics_errors_counter(2, "Failed to get Gravity parameters correct your Cosmos gRPC connection immediately, you are risking slashing");
                continue;
            }
        };
        let blocks_until_slashing = min(
            min(params.signed_valsets_window, params.signed_batches_window),
            params.signed_logic_calls_window,
        );
        let gravity_id = params.gravity_id;

        let latest_cosmos_block = contact.get_chain_status().await;
        match latest_cosmos_block {
            Ok(ChainStatus::Moving { block_height }) => {
                trace!("Latest Cosmos block {}", block_height,);
            }
            Ok(ChainStatus::Syncing) => {
                warn!("Cosmos node syncing, Eth signer paused");
                warn!("If this operation will take more than {} blocks of time you must find another node to submit signatures or risk slashing", blocks_until_slashing);
                metrics_warnings_counter(2, "Cosmos node syncing, Eth signer paused");
                metrics_latest(blocks_until_slashing, "blocks_until_slashing");
                delay_for(DELAY).await;
                continue;
            }
            Ok(ChainStatus::WaitingToStart) => {
                warn!("Cosmos node syncing waiting for chain start, Eth signer paused");
                metrics_warnings_counter(
                    2,
                    "Cosmos node syncing waiting for chain start, Eth signer paused",
                );
                delay_for(DELAY).await;
                continue;
            }
            Err(_) => {
                error!("Could not reach Cosmos rpc! You must correct this or you risk being slashed in {} blocks", blocks_until_slashing);
                delay_for(DELAY).await;
                metrics_latest(blocks_until_slashing, "blocks_until_slashing");
                metrics_errors_counter(
                    2,
                    "Could not reach Cosmos rpc! You must correct this or you risk being slashed",
                );
                continue;
            }
        }

        // sign the last unsigned valsets
        match get_oldest_unsigned_valsets(
            &mut grpc_client,
            our_cosmos_address,
            contact.get_prefix(),
            evm_chain_prefix.to_string(),
        )
        .await
        {
            Ok(valsets) => {
                if valsets.is_empty() {
                    trace!("No validator sets to sign, node is caught up!")
                } else {
                    info!(
                        "Sending {} valset confirms starting with nonce {}",
                        valsets.len(),
                        valsets[0].nonce
                    );
                    let res = send_valset_confirms(
                        evm_chain_prefix,
                        &contact,
                        ethereum_key,
                        fee.clone(),
                        valsets,
                        cosmos_key,
                        gravity_id.clone(),
                    )
                    .await;
                    trace!("Valset confirm result is {:?}", res);
                    check_for_fee_error(res, &fee);
                }
            }
            Err(e) => trace!(
                "Failed to get unsigned valsets, check your Cosmos gRPC {:?}",
                e
            ),
        }

        // sign the last unsigned batch, TODO check if we already have signed this
        match get_oldest_unsigned_transaction_batches(
            &mut grpc_client,
            evm_chain_prefix,
            our_cosmos_address,
            contact.get_prefix(),
        )
        .await
        {
            Ok(last_unsigned_batches) => {
                if last_unsigned_batches.is_empty() {
                    trace!("No unsigned batch sets to sign, node is caught up!")
                } else {
                    info!(
                        "Sending {} batch confirms starting with nonce {}",
                        last_unsigned_batches.len(),
                        last_unsigned_batches[0].nonce
                    );

                    let res = send_batch_confirm(
                        evm_chain_prefix,
                        &contact,
                        ethereum_key,
                        fee.clone(),
                        last_unsigned_batches,
                        cosmos_key,
                        gravity_id.clone(),
                    )
                    .await;
                    trace!("Batch confirm result is {:?}", res);
                    check_for_fee_error(res, &fee);
                }
            }
            Err(e) => trace!(
                "Failed to get unsigned Batches, check your Cosmos gRPC {:?}",
                e
            ),
        }

        match get_oldest_unsigned_logic_calls(
            &mut grpc_client,
            evm_chain_prefix,
            our_cosmos_address,
            contact.get_prefix(),
        )
        .await
        {
            Ok(last_unsigned_calls) => {
                if last_unsigned_calls.is_empty() {
                    trace!("No unsigned call sets to sign, node is caught up!")
                } else {
                    info!(
                        "Sending {} logic call confirms starting with nonce {}",
                        last_unsigned_calls.len(),
                        last_unsigned_calls[0].invalidation_nonce
                    );
                    let res = send_logic_call_confirm(
                        evm_chain_prefix,
                        &contact,
                        ethereum_key,
                        fee.clone(),
                        last_unsigned_calls,
                        cosmos_key,
                        gravity_id.clone(),
                    )
                    .await;
                    trace!("call confirm result is {:?}", res);
                    check_for_fee_error(res, &fee);
                }
            }
            Err(e) => info!(
                "Failed to get unsigned Logic Calls, check your Cosmos gRPC {:?}",
                e
            ),
        }

        // a bit of logic that tires to keep things running every LOOP_SPEED seconds exactly
        // this is not required for any specific reason. In fact we expect and plan for
        // the timing being off significantly
        let elapsed = Instant::now() - loop_start;
        if elapsed < ETH_SIGNER_LOOP_SPEED {
            delay_for(ETH_SIGNER_LOOP_SPEED - elapsed).await;
        }
    }
}

/// Checks for fee errors on our confirm submission transactions, a failure here
/// can be fatal and cause slashing so we want to warn the user and exit. There is
/// no point in running if we can't perform our most important function
fn check_for_fee_error(res: Result<TxResponse, CosmosGrpcError>, fee: &Coin) {
    if let Err(CosmosGrpcError::InsufficientFees { fee_info }) = res {
        match fee_info {
            FeeInfo::InsufficientFees { min_fees } => {
                error!(
                    "Your specified fee value {} is too small please use at least {}",
                    fee,
                    Coin::display_list(&min_fees)
                );
                error!("Correct fee argument immediately! You will be slashed within a few hours if you fail to do so");
                exit(1);
            }
            FeeInfo::InsufficientGas { .. } => {
                panic!("Hardcoded gas amounts insufficient!");
            }
        }
    }
}<|MERGE_RESOLUTION|>--- conflicted
+++ resolved
@@ -117,11 +117,6 @@
 ) {
     let our_cosmos_address = cosmos_key.to_address(&contact.get_prefix()).unwrap();
     let long_timeout_web30 = Web3::new(&web3.get_url(), Duration::from_secs(120));
-<<<<<<< HEAD
-    let net_version = get_net_version_with_retry(&web3).await;
-    let block_delay = get_block_delay(net_version);
-=======
->>>>>>> 02ddac90
     let mut last_checked_block: Uint256 = get_last_checked_block(
         grpc_client.clone(),
         evm_chain_prefix,
