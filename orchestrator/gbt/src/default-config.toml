# Orchestrator configuration options
[orchestrator]
# If the built-in relayer is enabled, this relayer is configured in the [relayer] section
relayer_enabled = false

# Relayer configuration options
[relayer]
# If we check profitability before relaying
valset_market_enabled = false
batch_market_enabled = true
logic_call_market_enabled = true
<<<<<<< HEAD

[metrics]
metrics_enabled = true
metrics_bind = "127.0.0.1:6631"
=======
# If we relay every possible valset, only applicable when not checking
# for profitability
relay_every_valset = false
>>>>>>> 89b5edb2
<|MERGE_RESOLUTION|>--- conflicted
+++ resolved
@@ -9,13 +9,10 @@
 valset_market_enabled = false
 batch_market_enabled = true
 logic_call_market_enabled = true
-<<<<<<< HEAD
+# If we relay every possible valset, only applicable when not checking
+# for profitability
+relay_every_valset = false
 
 [metrics]
 metrics_enabled = true
-metrics_bind = "127.0.0.1:6631"
-=======
-# If we relay every possible valset, only applicable when not checking
-# for profitability
-relay_every_valset = false
->>>>>>> 89b5edb2
+metrics_bind = "127.0.0.1:6631"